/*
    Copyright 2008-2013
        Matthias Ehmann,
        Michael Gerhaeuser,
        Carsten Miller,
        Bianca Valentin,
        Alfred Wassermann,
        Peter Wilfahrt

    This file is part of JSXGraph.

    JSXGraph is free software dual licensed under the GNU LGPL or MIT License.

    You can redistribute it and/or modify it under the terms of the

      * GNU Lesser General Public License as published by
        the Free Software Foundation, either version 3 of the License, or
        (at your option) any later version
      OR
      * MIT License: https://github.com/jsxgraph/jsxgraph/blob/master/LICENSE.MIT

    JSXGraph is distributed in the hope that it will be useful,
    but WITHOUT ANY WARRANTY; without even the implied warranty of
    MERCHANTABILITY or FITNESS FOR A PARTICULAR PURPOSE.  See the
    GNU Lesser General Public License for more details.

    You should have received a copy of the GNU Lesser General Public License and
    the MIT License along with JSXGraph. If not, see <http://www.gnu.org/licenses/>
    and <http://opensource.org/licenses/MIT/>.
 */


/*global JXG: true, define: true*/
/*jslint nomen: true, plusplus: true*/

/* depends:
 jxg
 base/constants
 base/coords
 math/math
 math/numerics
 utils/type
 */

/**
 * @fileoverview This file contains the Math.Geometry namespace for calculating algebraic/geometric
 * stuff like intersection points, angles, midpoint, and so on.
 */

define([
    'jxg', 'base/constants', 'base/coords', 'math/math', 'math/numerics', 'utils/type', 'utils/expect'
], function (JXG, Const, Coords, Mat, Numerics, Type, Expect) {

    "use strict";

    /**
     * Math.Geometry namespace definition
     * @name JXG.Math.Geometry
     * @namespace
     */
    Mat.Geometry = {};

// the splitting is necessary due to the shortcut for the circumcircleMidpoint method to circumcenter.

    JXG.extend(Mat.Geometry, /** @lends JXG.Math.Geometry */ {
        /****************************************/
        /**** GENERAL GEOMETRIC CALCULATIONS ****/
        /****************************************/

        /**
         * Calculates the angle defined by the points A, B, C.
         * @param {JXG.Point,Array} A A point  or [x,y] array.
         * @param {JXG.Point,Array} B Another point or [x,y] array.
         * @param {JXG.Point,Array} C A circle - no, of course the third point or [x,y] array.
         * @deprecated Use {@link JXG.Math.Geometry#rad} instead.
         * @see #rad
         * @see #trueAngle
         * @returns {Number} The angle in radian measure.
         */
        angle: function (A, B, C) {
            var u, v, s, t,
                a = [],
                b = [],
                c = [];

            if (A.coords) {
                a[0] = A.coords.usrCoords[1];
                a[1] = A.coords.usrCoords[2];
            } else {
                a[0] = A[0];
                a[1] = A[1];
            }

            if (B.coords) {
                b[0] = B.coords.usrCoords[1];
                b[1] = B.coords.usrCoords[2];
            } else {
                b[0] = B[0];
                b[1] = B[1];
            }

            if (C.coords) {
                c[0] = C.coords.usrCoords[1];
                c[1] = C.coords.usrCoords[2];
            } else {
                c[0] = C[0];
                c[1] = C[1];
            }

            u = a[0] - b[0];
            v = a[1] - b[1];
            s = c[0] - b[0];
            t = c[1] - b[1];

            return Math.atan2(u * t - v * s, u * s + v * t);
        },

        /**
         * Calculates the angle defined by the three points A, B, C if you're going from A to C around B counterclockwise.
         * @param {JXG.Point,Array} A Point or [x,y] array
         * @param {JXG.Point,Array} B Point or [x,y] array
         * @param {JXG.Point,Array} C Point or [x,y] array
         * @see #rad
         * @returns {Number} The angle in degrees.
         */
        trueAngle: function (A, B, C) {
            return this.rad(A, B, C) * 57.295779513082323; // *180.0/Math.PI;
        },

        /**
         * Calculates the internal angle defined by the three points A, B, C if you're going from A to C around B counterclockwise.
         * @param {JXG.Point,Array} A Point or [x,y] array
         * @param {JXG.Point,Array} B Point or [x,y] array
         * @param {JXG.Point,Array} C Point or [x,y] array
         * @see #trueAngle
         * @returns {Number} Angle in radians.
         */
        rad: function (A, B, C) {
            var ax, ay, bx, by, cx, cy, phi;

            if (A.coords) {
                ax = A.coords.usrCoords[1];
                ay = A.coords.usrCoords[2];
            } else {
                ax = A[0];
                ay = A[1];
            }

            if (B.coords) {
                bx = B.coords.usrCoords[1];
                by = B.coords.usrCoords[2];
            } else {
                bx = B[0];
                by = B[1];
            }

            if (C.coords) {
                cx = C.coords.usrCoords[1];
                cy = C.coords.usrCoords[2];
            } else {
                cx = C[0];
                cy = C[1];
            }

            phi = Math.atan2(cy - by, cx - bx) - Math.atan2(ay - by, ax - bx);

            if (phi < 0) {
                phi += 6.2831853071795862;
            }

            return phi;
        },

        /**
         * Calculates the bisection between the three points A, B, C. The bisection is defined by two points:
         * Parameter B and a point with the coordinates calculated in this function.
         * @param {JXG.Point} A Point
         * @param {JXG.Point} B Point
         * @param {JXG.Point} C Point
         * @param [board=A.board] Reference to the board
         * @returns {JXG.Coords} Coordinates of the second point defining the bisection.
         */
        angleBisector: function (A, B, C, board) {
            var phiA, phiC, phi,
                Ac = A.coords.usrCoords,
                Bc = B.coords.usrCoords,
                Cc = C.coords.usrCoords,
                x = Ac[1] - Bc[1],
                y = Ac[2] - Bc[2],
                d = Math.sqrt(x * x + y * y);

            if (!Type.exists(board)) {
                board = A.board;
            }

            x /= d;
            y /= d;
            phiA = Math.acos(x);

            if (y < 0) {
                phiA *= -1;
            }

            if (phiA < 0) {
                phiA += 2 * Math.PI;
            }

            x = Cc[1] - Bc[1];
            y = Cc[2] - Bc[2];
            d = Math.sqrt(x * x + y * y);
            x /= d;
            y /= d;
            phiC = Math.acos(x);

            if (y < 0) {
                phiC *= -1;
            }

            if (phiC < 0) {
                phiC += 2 * Math.PI;
            }

            phi = (phiA + phiC) * 0.5;

            if (phiA > phiC) {
                phi += Math.PI;
            }

            x = Math.cos(phi) + Bc[1];
            y = Math.sin(phi) + Bc[2];

            return new Coords(Const.COORDS_BY_USER, [x, y], board);
        },

        /**
         * Reflects the point along the line.
         * @param {JXG.Line} line Axis of reflection.
         * @param {JXG.Point} point Point to reflect.
         * @param [board=point.board] Reference to the board
         * @returns {JXG.Coords} Coordinates of the reflected point.
         */
        reflection: function (line, point, board) {
            // (v,w) defines the slope of the line
            var x0, y0, x1, y1, v, w, mu,
                pc = point.coords.usrCoords,
                p1c = line.point1.coords.usrCoords,
                p2c = line.point2.coords.usrCoords;

            if (!Type.exists(board)) {
                board = point.board;
            }

            v = p2c[1] - p1c[1];
            w = p2c[2] - p1c[2];

            x0 = pc[1] - p1c[1];
            y0 = pc[2] - p1c[2];

            mu = (v * y0 - w * x0) / (v * v + w * w);

            // point + mu*(-y,x) is the perpendicular foot
            x1 = pc[1] + 2 * mu * w;
            y1 = pc[2] - 2 * mu * v;

            return new Coords(Const.COORDS_BY_USER, [x1, y1], board);
        },

        /**
         * Computes the new position of a point which is rotated
         * around a second point (called rotpoint) by the angle phi.
         * @param {JXG.Point} rotpoint Center of the rotation
         * @param {JXG.Point} point point to be rotated
         * @param {Number} phi rotation angle in arc length
         * @param {JXG.Board} [board=point.board] Reference to the board
         * @returns {JXG.Coords} Coordinates of the new position.
         */
        rotation: function (rotpoint, point, phi, board) {
            var x0, y0, c, s, x1, y1,
                pc = point.coords.usrCoords,
                rotpc = rotpoint.coords.usrCoords;

            if (!Type.exists(board)) {
                board = point.board;
            }

            x0 = pc[1] - rotpc[1];
            y0 = pc[2] - rotpc[2];

            c = Math.cos(phi);
            s = Math.sin(phi);

            x1 = x0 * c - y0 * s + rotpc[1];
            y1 = x0 * s + y0 * c + rotpc[2];

            return new Coords(Const.COORDS_BY_USER, [x1, y1], board);
        },

        /**
         * Calculates the coordinates of a point on the perpendicular to the given line through
         * the given point.
         * @param {JXG.Line} line A line.
         * @param {JXG.Point} point Point which is projected to the line.
         * @param {JXG.Board} [board=point.board] Reference to the board
         * @returns {Array} Array of length two containing coordinates of a point on the perpendicular to the given line through the given point and boolean flag "change".
         */
        perpendicular: function (line, point, board) {
            var x, y, change,
                c, z,
                A = line.point1.coords.usrCoords,
                B = line.point2.coords.usrCoords,
                C = point.coords.usrCoords;

            if (!Type.exists(board)) {
                board = point.board;
            }

            // special case: point is the first point of the line
            if (point === line.point1) {
                x = A[1] + B[2] - A[2];
                y = A[2] - B[1] + A[1];
                z = A[0] * B[0];

                if (Math.abs(z) < Mat.eps) {
                    x =  B[2];
                    y = -B[1];
                }
                c = [z, x, y];
                change = true;

            // special case: point is the second point of the line
            } else if (point === line.point2) {
                x = B[1] + A[2] - B[2];
                y = B[2] - A[1] + B[1];
                z = A[0] * B[0];

                if (Math.abs(z) < Mat.eps) {
                    x =  A[2];
                    y = -A[1];
                }
                c = [z, x, y];
                change = false;

            // special case: point lies somewhere else on the line
            } else if (Math.abs(Mat.innerProduct(C, line.stdform, 3)) < Mat.eps) {
                x = C[1] + B[2] - C[2];
                y = C[2] - B[1] + C[1];
                z = B[0];

                if (Math.abs(z) < Mat.eps) {
                    x =  B[2];
                    y = -B[1];
                }
                change = true;

                if (Math.abs(z) > Mat.eps && Math.abs(x - C[1]) < Mat.eps && Math.abs(y - C[2]) < Mat.eps) {
                    x = C[1] + A[2] - C[2];
                    y = C[2] - A[1] + C[1];
                    change = false;
                }
                c = [z, x, y];

            // general case: point does not lie on the line
            // -> calculate the foot of the dropped perpendicular
            } else {
                c = [0, line.stdform[1], line.stdform[2]];
                c = Mat.crossProduct(c, C);                  // perpendicuar to line
                c = Mat.crossProduct(c, line.stdform);       // intersection of line and perpendicular
                change = true;
            }

            return [new Coords(Type.COORDS_BY_USER, c, board), change];
        },

        /**
         * @deprecated Please use {@link JXG.Math.Geometry#circumcenter} instead.
         */
        circumcenterMidpoint: JXG.shortcut(Mat.Geometry, 'circumcenter'),

        /**
         * Calculates the center of the circumcircle of the three given points.
         * @param {JXG.Point} point1 Point
         * @param {JXG.Point} point2 Point
         * @param {JXG.Point} point3 Point
         * @param {JXG.Board} [board=point1.board] Reference to the board
         * @returns {JXG.Coords} Coordinates of the center of the circumcircle of the given points.
         */
        circumcenter: function (point1, point2, point3, board) {
            var u, v, m1, m2,
                A = point1.coords.usrCoords,
                B = point2.coords.usrCoords,
                C = point3.coords.usrCoords;

            if (!Type.exists(board)) {
                board = point1.board;
            }

            u = [B[0] - A[0], -B[2] + A[2], B[1] - A[1]];
            v = [(A[0] + B[0])  * 0.5, (A[1] + B[1]) * 0.5, (A[2] + B[2]) * 0.5];
            m1 = Mat.crossProduct(u, v);

            u = [C[0] - B[0], -C[2] + B[2], C[1] - B[1]];
            v = [(B[0] + C[0]) * 0.5, (B[1] + C[1]) * 0.5, (B[2] + C[2]) * 0.5];
            m2 = Mat.crossProduct(u, v);

            return new Coords(Const.COORDS_BY_USER, Mat.crossProduct(m1, m2), board);
        },

        /**
         * Calculates the euclidean norm for two given arrays of the same length.
         * @param {Array} array1 Array of Number
         * @param {Array} array2 Array of Number
         * @param {Number} [n] Length of the arrays. Default is the minimum length of the given arrays.
         * @returns {Number} Euclidean distance of the given vectors.
         */
        distance: function (array1, array2, n) {
            var i,
                sum = 0;

            if (!n) {
                n = Math.min(array1.length, array2.length);
            }

            for (i = 0; i < n; i++) {
                sum += (array1[i] - array2[i]) * (array1[i] - array2[i]);
            }

            return Math.sqrt(sum);
        },

        /**
         * Calculates euclidean distance for two given arrays of the same length.
         * If one of the arrays contains a zero in the first coordinate, and the euclidean distance
         * is different from zero it is a point at infinity and we return Infinity.
         * @param {Array} array1 Array containing elements of type number.
         * @param {Array} array2 Array containing elements of type number.
         * @param {Number} [n] Length of the arrays. Default is the minimum length of the given arrays.
         * @returns {Number} Euclidean (affine) distance of the given vectors.
         */
        affineDistance: function (array1, array2, n) {
            var d;

            d = this.distance(array1, array2, n);

            if (d > Mat.eps && (Math.abs(array1[0]) < Mat.eps || Math.abs(array2[0]) < Mat.eps)) {
                return Infinity;
            }

            return d;
        },

        /**
         * Sort vertices counter clockwise starting with the point with the lowest y coordinate.
         *
         * @param {Array} p An array containing {@link JXG.Point}, {@link JXG.Coords}, and/or arrays.
         *
         * @returns {Array}
         */
        sortVertices: function (p) {
            var i, ll,
                ps = Expect.each(p, Expect.coordsArray),
                N = ps.length;

            // find the point with the lowest y value
            for (i = 1; i < N; i++) {
                if ((ps[i][2] < ps[0][2]) ||
                        // if the current and the lowest point have the same y value, pick the one with
                        // the lowest x value.
                        (Math.abs(ps[i][2] - ps[0][2]) < Mat.eps && ps[i][1] < ps[0][1])) {
                    ps = Type.swap(ps, i, 0);
                }
            }

            // sort ps in increasing order of the angle the points and the ll make with the x-axis
            ll = ps.shift();
            ps.sort(function (a, b) {
                // atan is monotonically increasing, as we are only interested in the sign of the difference
                // evaluating atan is not necessary
                var rad1 = Math.atan2(a[2] - ll[2], a[1] - ll[1]),
                    rad2 = Math.atan2(b[2] - ll[2], b[1] - ll[1]);

                return rad1 - rad2;
            });

            // put ll back into the array
            ps.unshift(ll);

            // put the last element also in the beginning
            ps.unshift(ps[ps.length - 1]);

            return ps;
        },

        /**
         * Signed triangle area of the three points given.
         *
         * @param {JXG.Point|JXG.Coords|Array} p1
         * @param {JXG.Point|JXG.Coords|Array} p2
         * @param {JXG.Point|JXG.Coords|Array} p3
         *
         * @returns {Number}
         */
        signedTriangle: function (p1, p2, p3) {
            var A = Expect.coordsArray(p1),
                B = Expect.coordsArray(p2),
                C = Expect.coordsArray(p3);

            return 0.5 * ((B[1] - A[1]) * (C[2] - A[2]) - (B[2] - A[2]) * (C[1] - A[1]));
        },

        /**
         * Determine the signed area of a non-intersecting polygon.
         *
         * @param {Array} p An array containing {@link JXG.Point}, {@link JXG.Coords}, and/or arrays.
         * @param {Boolean} [sort=true]
         *
         * @returns {Number}
         */
        signedPolygon: function (p, sort) {
            var i, N,
                A = 0,
                ps = Expect.each(p, Expect.coordsArray);

            if (!sort) {
                ps = this.sortVertices(ps);
            } else {
                // make sure the polygon is closed. If it is already closed this won't change the sum because the last
                // summand will be 0.
                ps.unshift(ps[ps.length - 1]);
            }

            N = ps.length;

            for (i = 1; i < N; i++) {
                A += ps[i - 1][1] * ps[i][2] - ps[i][1] * ps[i - 1][2];
            }

            return 0.5 * A;
        },

        /**
         * Calculate the complex hull of a point cloud.
         *
         * @param {Array} points An array containing {@link JXG.Point}, {@link JXG.Coords}, and/or arrays.
         *
         * @returns {Array}
         */
        GrahamScan: function (points) {
            var i, ll,
                M = 1,
                ps = Expect.each(points, Expect.coordsArray),
                N = ps.length;


            ps = this.sortVertices(ps);
            N = ps.length;

            for (i = 2; i < N; i++) {
                while (this.signedTriangle(ps[M - 1], ps[M], ps[i]) <= 0) {
                    if (M > 1) {
                        M -= 1;
                    } else if (i === N - 1) {
                        break;
                    } else {
                        i += 1;
                    }
                }

                M += 1;
                ps = Type.swap(ps, M, i);
            }

            return ps.slice(0, M);
        },

        /**
         * A line can be a segment, a straight, or a ray. so it is not always delimited by point1 and point2
         * calcStraight determines the visual start point and end point of the line. A segment is only drawn
         * from start to end point, a straight line is drawn until it meets the boards boundaries.
         * @param {JXG.Line} el Reference to a line object, that needs calculation of start and end point.
         * @param {JXG.Coords} point1 Coordinates of the point where line drawing begins. This value is calculated and
         * set by this method.
         * @param {JXG.Coords} point2 Coordinates of the point where line drawing ends. This value is calculated and set
         * by this method.
         * @param {Number} margin Optional margin, to avoid the display of the small sides of lines.
         * @see Line
         * @see JXG.Line
         */
        calcStraight: function (el, point1, point2, margin) {
            var takePoint1, takePoint2, intersection, intersect1, intersect2, straightFirst, straightLast,
                c, s, i, j, p1, p2;

            if (!Type.exists(margin)) {
                // Enlarge the drawable region slightly. This hides the small sides
                // of thick lines in most cases.
                margin = 10;
            }

            straightFirst = el.visProp.straightfirst;
            straightLast = el.visProp.straightlast;

            // If one of the point is an ideal point in homogeneous coordinates
            // drawing of line segments or rays are not possible.
            if (Math.abs(point1.scrCoords[0]) < Mat.eps) {
                straightFirst = true;
            }
            if (Math.abs(point2.scrCoords[0]) < Mat.eps) {
                straightLast = true;
            }

            // Do nothing in case of line segments (inside or outside of the board)
            if (!straightFirst && !straightLast) {
                return;
            }

            // Compute the stdform of the line in screen coordinates.
            c = [];
            c[0] = el.stdform[0] -
                el.stdform[1] * el.board.origin.scrCoords[1] / el.board.unitX +
                el.stdform[2] * el.board.origin.scrCoords[2] / el.board.unitY;
            c[1] =  el.stdform[1] / el.board.unitX;
            c[2] = -el.stdform[2] / el.board.unitY;

            // p1=p2
            if (isNaN(c[0] + c[1] + c[2])) {
                return;
            }

            takePoint1 = false;
            takePoint2 = false;

            // Line starts at point1 and point1 is inside the board
            takePoint1 = !straightFirst &&
                Math.abs(point1.usrCoords[0]) >= Mat.eps &&
                point1.scrCoords[1] >= 0.0 && point1.scrCoords[1] <= el.board.canvasWidth &&
                point1.scrCoords[2] >= 0.0 && point1.scrCoords[2] <= el.board.canvasHeight;

            // Line ends at point2 and point2 is inside the board
            takePoint2 = !straightLast &&
                Math.abs(point2.usrCoords[0]) >= Mat.eps &&
                point2.scrCoords[1] >= 0.0 && point2.scrCoords[1] <= el.board.canvasWidth &&
                point2.scrCoords[2] >= 0.0 && point2.scrCoords[2] <= el.board.canvasHeight;

            // Intersect the line with the four borders of the board.
            intersection = this.meetLineBoard(c, el.board, margin);
            intersect1 = intersection[0];
            intersect2 = intersection[1];

            /**
             * At this point we have four points:
             * point1 and point2 are the first and the second defining point on the line,
             * intersect1, intersect2 are the intersections of the line with border around the board.
             */

            /*
             * Here we handle rays where both defining points are outside of the board.
             */
            // If both points are outside and the complete ray is outside we do nothing
            if (!takePoint1 && !takePoint2) {
                // Ray starting at point 1
                if (!straightFirst && straightLast &&
                        !this.isSameDirection(point1, point2, intersect1) && !this.isSameDirection(point1, point2, intersect2)) {
                    return;
                }

                // Ray starting at point 2
                if (straightFirst && !straightLast &&
                        !this.isSameDirection(point2, point1, intersect1) && !this.isSameDirection(point2, point1, intersect2)) {
                    return;
                }
            }

            /*
             * If at least one of the defining points is outside of the board
             * we take intersect1 or intersect2 as one of the end points
             * The order is also important for arrows of axes
             */
            if (!takePoint1) {
                if (!takePoint2) {
                    // Two border intersection points are used
                    if (this.isSameDir(point1, point2, intersect1, intersect2)) {
                        p1 = intersect1;
                        p2 = intersect2;
                    } else {
                        p2 = intersect1;
                        p1 = intersect2;
                    }
                } else {
                    // One border intersection points is used
                    if (this.isSameDir(point1, point2, intersect1, intersect2)) {
                        p1 = intersect1;
                    } else {
                        p1 = intersect2;
                    }
                }
            } else {
                if (!takePoint2) {
                    // One border intersection points is used
                    if (this.isSameDir(point1, point2, intersect1, intersect2)) {
                        p2 = intersect2;
                    } else {
                        p2 = intersect1;
                    }
                }
            }

            if (p1) {
                point1.setCoordinates(Const.COORDS_BY_USER, p1.usrCoords.slice(1));
            }

            if (p2) {
                point2.setCoordinates(Const.COORDS_BY_USER, p2.usrCoords.slice(1));
            }
        },


        /**
         * A line can be a segment, a straight, or a ray. so it is not always delimited by point1 and point2.
         *
         * This method adjusts the line's delimiting points taking into account its nature, the viewport defined
         * by the board and if the line has ticks that are infinite.
         *
         * A segment is delimited by start and end point, a straight line or ray is delimited until it meets the
         * boards boundaries. However, if the line has infinite ticks, it will be delimited by the projection of
         * the boards vertices onto itself.
         *
         * @param {JXG.Line} el Reference to a line object, that needs calculation of start and end point.
         * @param {JXG.Coords} point1 Coordinates of the point where line drawing begins. This value is calculated and
         * set by this method.
         * @param {JXG.Coords} point2 Coordinates of the point where line drawing ends. This value is calculated and set
         * @param {Boolean}    lineHasInfiniteTicks
         * by this method.
         * @see Line
         * @see JXG.Line
         */
<<<<<<< HEAD
        calcLineDelimitingPoints: function (el, point1, point2) {
            var distP1P2, intersection, intersect1, intersect2, straightFirst, straightLast,
                c, s, i, j, p1, p2,
                takePoint1 = false,
                takePoint2 = false;
=======
        calcLineDelimitingPoints: function (el, point1, point2, lineHasInfiniteTicks) {
            var takePoint1 = false, takePoint2 = false, distP1P2,
                boundingBox, lineSlope,
                intersection, intersect1, intersect2, straightFirst, straightLast,
                c, s, i, j, p1, p2;
>>>>>>> 3e5c7115

            straightFirst = el.visProp.straightfirst;
            straightLast = el.visProp.straightlast;

            // If one of the point is an ideal point in homogeneous coordinates
            // drawing of line segments or rays are not possible.
            if (Math.abs(point1.scrCoords[0]) < Mat.eps) {
                straightFirst = true;
            }
            if (Math.abs(point2.scrCoords[0]) < Mat.eps) {
                straightLast = true;
            }

            // Compute the stdform of the line in screen coordinates.
            c = [];
            c[0] = el.stdform[0] -
                el.stdform[1] * el.board.origin.scrCoords[1] / el.board.unitX +
                el.stdform[2] * el.board.origin.scrCoords[2] / el.board.unitY;
            c[1] =  el.stdform[1] / el.board.unitX;
            c[2] = -el.stdform[2] / el.board.unitY;

            // p1=p2
            if (isNaN(c[0] + c[1] + c[2])) {
                return;
            }


            if (!lineHasInfiniteTicks) {
                // Line starts at point1 and point1 is inside the board
                takePoint1 = !straightFirst &&
                    Math.abs(point1.usrCoords[0]) >= Mat.eps &&
                    point1.scrCoords[1] >= 0.0 && point1.scrCoords[1] <= el.board.canvasWidth &&
                    point1.scrCoords[2] >= 0.0 && point1.scrCoords[2] <= el.board.canvasHeight;

                // Line ends at point2 and point2 is inside the board
                takePoint2 = !straightLast &&
                    Math.abs(point2.usrCoords[0]) >= Mat.eps &&
                    point2.scrCoords[1] >= 0.0 && point2.scrCoords[1] <= el.board.canvasWidth &&
                    point2.scrCoords[2] >= 0.0 && point2.scrCoords[2] <= el.board.canvasHeight;
                // Intersect the line with the four borders of the board.
                intersection = this.meetLineBoard(c, el.board);
                intersect1 = intersection[0];
                intersect2 = intersection[1];
            } else {
                takePoint1 = !straightFirst;
                takePoint2 = !straightLast;
                // Intersect the board vertices on the line to establish the available visual space for the infinite ticks
                // Based on the slope of the line we can optimise and only project the two outer vertices

                // boundingBox = [x1, y1, x2, y2] upper left, lower right vertices
                boundingBox = el.board.getBoundingBox();
                lineSlope = el.getSlope();
                if (lineSlope >= 0) {
                    // project vertices (x2,y1) (x1, y2)
                    intersect1 = this.projectPointToLine({ coords: { usrCoords: [1, boundingBox[2], boundingBox[1]] } }, el, el.board);
                    intersect2 = this.projectPointToLine({ coords: { usrCoords: [1, boundingBox[0], boundingBox[3]] } }, el, el.board);
                } else {
                    // project vertices (x1, y1) (x2, y2)
                    intersect1 = this.projectPointToLine({ coords: { usrCoords: [1, boundingBox[0], boundingBox[1]] } }, el, el.board);
                    intersect2 = this.projectPointToLine({ coords: { usrCoords: [1, boundingBox[2], boundingBox[3]] } }, el, el.board);
                }
            }

            /**
             * we have four points:
             * point1 and point2 are the first and the second defining point on the line,
             * intersect1, intersect2 are the intersections of the line with border around the board.
             */

            /*
             * Here we handle rays/segments where both defining points are outside of the board.
             */
            if (!takePoint1 && !takePoint2) {
                // Segment, if segment does not cross the board, do nothing
                if (!straightFirst && !straightLast) {
                    distP1P2 = point1.distance(Const.COORDS_BY_USER, point2);
                    // if  intersect1 not between point1 and point2
                    if (Math.abs(point1.distance(Const.COORDS_BY_USER, intersect1) +
                            intersect1.distance(Const.COORDS_BY_USER, point2) - distP1P2) > Mat.eps) {
                        return;
                    }
                    // if insersect2 not between point1 and point2
                    if (Math.abs(point1.distance(Const.COORDS_BY_USER, intersect2) +
                            intersect2.distance(Const.COORDS_BY_USER, point2) - distP1P2) > Mat.eps) {
                        return;
                    }
                }

                // If both points are outside and the complete ray is outside we do nothing
                // Ray starting at point 1
                if (!straightFirst && straightLast &&
                        !this.isSameDirection(point1, point2, intersect1) && !this.isSameDirection(point1, point2, intersect2)) {
                    return;
                }

                // Ray starting at point 2
                if (straightFirst && !straightLast &&
                        !this.isSameDirection(point2, point1, intersect1) && !this.isSameDirection(point2, point1, intersect2)) {
                    return;
                }
            }

            /*
             * If at least one of the defining points is outside of the board
             * we take intersect1 or intersect2 as one of the end points
             * The order is also important for arrows of axes
             */
            if (!takePoint1) {
                if (!takePoint2) {
                    // Two border intersection points are used
                    if (this.isSameDir(point1, point2, intersect1, intersect2)) {
                        p1 = intersect1;
                        p2 = intersect2;
                    } else {
                        p2 = intersect1;
                        p1 = intersect2;
                    }
                } else {
                    // One border intersection points is used
                    if (this.isSameDir(point1, point2, intersect1, intersect2)) {
                        p1 = intersect1;
                    } else {
                        p1 = intersect2;
                    }
                }
            } else {
                if (!takePoint2) {
                    // One border intersection points is used
                    if (this.isSameDir(point1, point2, intersect1, intersect2)) {
                        p2 = intersect2;
                    } else {
                        p2 = intersect1;
                    }
                }
            }

            if (p1) {
                point1.setCoordinates(Const.COORDS_BY_USER, p1.usrCoords.slice(1));
            }

            if (p2) {
                point2.setCoordinates(Const.COORDS_BY_USER, p2.usrCoords.slice(1));
            }
        },

        /**
         * The vectors <tt>p2-p1</tt> and <tt>i2-i1</tt> are supposed to be collinear. If their cosine is positive
         * they point into the same direction otherwise they point in opposite direction.
         * @param {JXG.Coords} p1
         * @param {JXG.Coords} p2
         * @param {JXG.Coords} i1
         * @param {JXG.Coords} i2
         * @returns {Boolean} True, if <tt>p2-p1</tt> and <tt>i2-i1</tt> point into the same direction
         */
        isSameDir: function (p1, p2, i1, i2) {
            var dpx = p2.usrCoords[1] - p1.usrCoords[1],
                dpy = p2.usrCoords[2] - p1.usrCoords[2],
                dix = i2.usrCoords[1] - i1.usrCoords[1],
                diy = i2.usrCoords[2] - i1.usrCoords[2];

            if (Math.abs(p2.usrCoords[0]) < Mat.eps) {
                dpx = p2.usrCoords[1];
                dpy = p2.usrCoords[2];
            }

            if (Math.abs(p1.usrCoords[0]) < Mat.eps) {
                dpx = -p1.usrCoords[1];
                dpy = -p1.usrCoords[2];
            }

            return dpx * dix + dpy * diy >= 0;
        },

        /**
         * If you're looking from point "start" towards point "s" and can see the point "p", true is returned. Otherwise false.
         * @param {JXG.Coords} start The point you're standing on.
         * @param {JXG.Coords} p The point in which direction you're looking.
         * @param {JXG.Coords} s The point that should be visible.
         * @returns {Boolean} True, if from start the point p is in the same direction as s is, that means s-start = k*(p-start) with k>=0.
         */
        isSameDirection: function (start, p, s) {
            var dx, dy, sx, sy, r = false;

            dx = p.usrCoords[1] - start.usrCoords[1];
            dy = p.usrCoords[2] - start.usrCoords[2];

            sx = s.usrCoords[1] - start.usrCoords[1];
            sy = s.usrCoords[2] - start.usrCoords[2];

            if (Math.abs(dx) < Mat.eps) {
                dx = 0;
            }

            if (Math.abs(dy) < Mat.eps) {
                dy = 0;
            }

            if (Math.abs(sx) < Mat.eps) {
                sx = 0;
            }

            if (Math.abs(sy) < Mat.eps) {
                sy = 0;
            }

            if (dx >= 0 && sx >= 0) {
                r = (dy >= 0 && sy >= 0) || (dy <= 0 && sy <= 0);
            } else if (dx <= 0 && sx <= 0) {
                r = (dy >= 0 && sy >= 0) || (dy <= 0 && sy <= 0);
            }

            return r;
        },

        /****************************************/
        /****          INTERSECTIONS         ****/
        /****************************************/

        /**
         * Computes the intersection of a pair of lines, circles or both.
         * It uses the internal data array stdform of these elements.
         * @param {Array} el1 stdform of the first element (line or circle)
         * @param {Array} el2 stdform of the second element (line or circle)
         * @param {Number} i Index of the intersection point that should be returned.
         * @param board Reference to the board.
         * @returns {JXG.Coords} Coordinates of one of the possible two or more intersection points.
         * Which point will be returned is determined by i.
         */
        meet: function (el1, el2, i, board) {
            var result,
                eps = Mat.eps;

            // line line
            if (Math.abs(el1[3]) < eps && Math.abs(el2[3]) < eps) {
                result = this.meetLineLine(el1, el2, i, board);
            // circle line
            } else if (Math.abs(el1[3]) >= eps && Math.abs(el2[3]) < eps) {
                result = this.meetLineCircle(el2, el1, i, board);
            // line circle
            } else if (Math.abs(el1[3]) < eps && Math.abs(el2[3]) >= eps) {
                result = this.meetLineCircle(el1, el2, i, board);
            // circle circle
            } else {
                result = this.meetCircleCircle(el1, el2, i, board);
            }

            return result;
        },

        /**
         * Intersection of the line with the board
         * @param  {Array}     line   stdform of the line
         * @param  {JXG.Board} board  reference to a board.
         * @param  {Number}    margin optional margin, to avoid the display of the small sides of lines.
         * @return {Array}            [intersection coords 1, intersection coords 2]
         */
        meetLineBoard: function (line, board, margin) {
             // Intersect the line with the four borders of the board.
            var s = [], intersect1, intersect2, i, j;

            if (!Type.exists(margin)) {
                margin = 0;
            }

            // top
            s[0] = Mat.crossProduct(line, [margin, 0, 1]);
            // left
            s[1] = Mat.crossProduct(line, [margin, 1, 0]);
            // bottom
            s[2] = Mat.crossProduct(line, [-margin - board.canvasHeight, 0, 1]);
            // right
            s[3] = Mat.crossProduct(line, [-margin - board.canvasWidth, 1, 0]);

            // Normalize the intersections
            for (i = 0; i < 4; i++) {
                if (Math.abs(s[i][0]) > Mat.eps) {
                    for (j = 2; j > 0; j--) {
                        s[i][j] /= s[i][0];
                    }
                    s[i][0] = 1.0;
                }
            }

            // line is parallel to "left", take "top" and "bottom"
            if (Math.abs(s[1][0]) < Mat.eps) {
                intersect1 = s[0];                          // top
                intersect2 = s[2];                          // bottom
            // line is parallel to "top", take "left" and "right"
            } else if (Math.abs(s[0][0]) < Mat.eps) {
                intersect1 = s[1];                          // left
                intersect2 = s[3];                          // right
            // left intersection out of board (above)
            } else if (s[1][2] < 0) {
                intersect1 = s[0];                          // top

                // right intersection out of board (below)
                if (s[3][2] > board.canvasHeight) {
                    intersect2 = s[2];                      // bottom
                } else {
                    intersect2 = s[3];                      // right
                }
            // left intersection out of board (below)
            } else if (s[1][2] > board.canvasHeight) {
                intersect1 = s[2];                          // bottom

                // right intersection out of board (above)
                if (s[3][2] < 0) {
                    intersect2 = s[0];                      // top
                } else {
                    intersect2 = s[3];                      // right
                }
            } else {
                intersect1 = s[1];                          // left

                // right intersection out of board (above)
                if (s[3][2] < 0) {
                    intersect2 = s[0];                      // top
                // right intersection out of board (below)
                } else if (s[3][2] > board.canvasHeight) {
                    intersect2 = s[2];                      // bottom
                } else {
                    intersect2 = s[3];                      // right
                }
            }

            intersect1 = new Coords(Const.COORDS_BY_SCREEN, intersect1.slice(1), board);
            intersect2 = new Coords(Const.COORDS_BY_SCREEN, intersect2.slice(1), board);
            return [intersect1, intersect2];
        },

        /**
         * Intersection of two lines.
         * @param {Array} l1 stdform of the first line
         * @param {Array} l2 stdform of the second line
         * @param {number} i unused
         * @param {JXG.Board} board Reference to the board.
         * @returns {JXG.Coords} Coordinates of the intersection point.
         */
        meetLineLine: function (l1, l2, i, board) {
            var s = Mat.crossProduct(l1, l2);

            if (Math.abs(s[0]) > Mat.eps) {
                s[1] /= s[0];
                s[2] /= s[0];
                s[0] = 1.0;
            }
            return new Coords(Const.COORDS_BY_USER, s, board);
        },

        /**
         * Intersection of line and circle.
         * @param {Array} lin stdform of the line
         * @param {Array} circ stdform of the circle
         * @param {number} i number of the returned intersection point.
         *   i==0: use the positive square root,
         *   i==1: use the negative square root.
         * @param {JXG.Board} board Reference to a board.
         * @returns {JXG.Coords} Coordinates of the intersection point
         */
        meetLineCircle: function (lin, circ, i, board) {
            var a, b, c, d, n,
                A, B, C, k, t;

            // Radius is zero, return center of circle
            if (circ[4] < Mat.eps) {
                if (Math.abs(Mat.innerProduct([1, circ[6], circ[7]], lin, 3)) < Mat.eps) {
                    return new Coords(Const.COORDS_BY_USER, circ.slice(6, 8), board);
                }

                return new Coords(Const.COORDS_BY_USER, [NaN, NaN], board);
            }

            c = circ[0];
            b = circ.slice(1, 3);
            a = circ[3];
            d = lin[0];
            n = lin.slice(1, 3);

            // Line is assumed to be normalized. Therefore, nn==1 and we can skip some operations:
            /*
             var nn = n[0]*n[0]+n[1]*n[1];
             A = a*nn;
             B = (b[0]*n[1]-b[1]*n[0])*nn;
             C = a*d*d - (b[0]*n[0]+b[1]*n[1])*d + c*nn;
             */
            A = a;
            B = (b[0] * n[1] - b[1] * n[0]);
            C = a * d * d - (b[0] * n[0] + b[1] * n[1]) * d + c;

            k = B * B - 4 * A * C;
            if (k >= 0) {
                k = Math.sqrt(k);
                t = [(-B + k) / (2 * A), (-B - k) / (2 * A)];

                return ((i === 0) ?
                        new Coords(Const.COORDS_BY_USER, [-t[0] * (-n[1]) - d * n[0], -t[0] * n[0] - d * n[1]], board) :
                        new Coords(Const.COORDS_BY_USER, [-t[1] * (-n[1]) - d * n[0], -t[1] * n[0] - d * n[1]], board)
                    );
            }

            return new Coords(Const.COORDS_BY_USER, [0, 0, 0], board);
        },

        /**
         * Intersection of two circles.
         * @param {Array} circ1 stdform of the first circle
         * @param {Array} circ2 stdform of the second circle
         * @param {number} i number of the returned intersection point.
         *   i==0: use the positive square root,
         *   i==1: use the negative square root.
         * @param {JXG.Board} board Reference to the board.
         * @returns {JXG.Coords} Coordinates of the intersection point
         */
        meetCircleCircle: function (circ1, circ2, i, board) {
            var radicalAxis;

            // Radius are zero, return center of circle, if on other circle
            if (circ1[4] < Mat.eps) {
                if (Math.abs(this.distance(circ1.slice(6, 2), circ2.slice(6, 8)) - circ2[4]) < Mat.eps) {
                    return new Coords(Const.COORDS_BY_USER, circ1.slice(6, 8), board);
                }

                return new Coords(Const.COORDS_BY_USER, [0, 0, 0], board);
            }

            // Radius are zero, return center of circle, if on other circle
            if (circ2[4] < Mat.eps) {
                if (Math.abs(this.distance(circ2.slice(6, 2), circ1.slice(6, 8)) - circ1[4]) < Mat.eps) {
                    return new Coords(Const.COORDS_BY_USER, circ2.slice(6, 8), board);
                }

                return new Coords(Const.COORDS_BY_USER, [0, 0, 0], board);
            }

            radicalAxis = [circ2[3] * circ1[0] - circ1[3] * circ2[0],
                circ2[3] * circ1[1] - circ1[3] * circ2[1],
                circ2[3] * circ1[2] - circ1[3] * circ2[2],
                0, 1, Infinity, Infinity, Infinity];
            radicalAxis = Mat.normalize(radicalAxis);

            return this.meetLineCircle(radicalAxis, circ1, i, board);
        },

        /**
         * Compute an intersection of the curves c1 and c2.
         * We want to find values t1, t2 such that
         * c1(t1) = c2(t2), i.e. (c1_x(t1)-c2_x(t2),c1_y(t1)-c2_y(t2)) = (0,0).
         *
         * Methods: segment-wise intersections (default) or generalized Newton method.
         * @param {JXG.Curve} c1 Curve, Line or Circle
         * @param {JXG.Curve} c2 Curve, Line or Circle
         * @param {Number} nr the nr-th intersection point will be returned.
         * @param {Number} t2ini not longer used.
         * @param {JXG.Board} [board=c1.board] Reference to a board object.
         * @param {String} [method='segment'] Intersection method, possible values are 'newton' and 'segment'.
         * @returns {JXG.Coords} intersection point
         */
        meetCurveCurve: function (c1, c2, nr, t2ini, board, method) {
            var co;

            if (Type.exists(method) && method === 'newton') {
                co = Numerics.generalizedNewton(c1, c2, nr, t2ini);
            } else {
                if (c1.bezierDegree === 3 && c2.bezierDegree === 3) {
                    co = this.meetBezierCurveRedBlueSegments(c1, c2, nr);
                } else {
                    co = this.meetCurveRedBlueSegments(c1, c2, nr);
                }
            }

            return (new Coords(Const.COORDS_BY_USER, co, board));
        },

        /**
         * Intersection of curve with line,
         * Order of input does not matter for el1 and el2.
         * @param {JXG.Curve,JXG.Line} el1 Curve or Line
         * @param {JXG.Curve,JXG.Line} el2 Curve or Line
         * @param {Number} nr the nr-th intersection point will be returned.
         * @param {JXG.Board} [board=el1.board] Reference to a board object.
         * @param {Boolean} alwaysIntersect If false just the segment between the two defining points are tested for intersection 
         * @returns {JXG.Coords} Intersection point. In case no intersection point is detected,
         * the ideal point [0,1,0] is returned.
         */
        meetCurveLine: function (el1, el2, nr, board, alwaysIntersect) {
            var v = [0, NaN, NaN], i, cu, li;

            if (!Type.exists(board)) {
                board = el1.board;
            }

            if (el1.elementClass === Const.OBJECT_CLASS_CURVE) {
                cu = el1;
                li = el2;
            } else {
                cu = el2;
                li = el1;
            }

            if (cu.visProp.curvetype === 'plot') {
                v = this.meetCurveLineDiscrete(cu, li, nr, board, !alwaysIntersect);
            } else {
                v = this.meetCurveLineContinuous(cu, li, nr, board);
            }

            return v;
        },

        /**
         * Intersection of line and curve, continuous case.
         * Segments are treated as lines. Finding the nr-the intersection point
         * works for nr=0,1 only.
         * @param {JXG.Curve} cu Curve
         * @param {JXG.Line} li Line
         * @param {Number} nr Will return the nr-th intersection point.
         * @param {JXG.Board} board
         *
         * BUG: does not respect cu.minX() and cu.maxX()
         */
        meetCurveLineContinuous: function (cu, li, nr, board) {
            var t, t2, i, func, z,
                tnew, steps, delta, tstart, tend, cux, cuy;

            func = function (t) {
                return li.stdform[0] + li.stdform[1] * cu.X(t) + li.stdform[2] * cu.Y(t);
            };

            // Find some intersection point
            if (this.meetCurveLineContinuous.t1memo) {
                tstart = this.meetCurveLineContinuous.t1memo;
                t = Numerics.root(func, tstart);
            } else {
                tstart = cu.minX();
                tend = cu.maxX();
                t = Numerics.root(func, [tstart, tend]);
            }

            this.meetCurveLineContinuous.t1memo = t;
            cux = cu.X(t);
            cuy = cu.Y(t);

            // Find second intersection point
            if (nr === 1) {
                if (this.meetCurveLineContinuous.t2memo) {
                    tstart = this.meetCurveLineContinuous.t2memo;
                    t2 = Numerics.root(func, tstart);
                }

                if (!(Math.abs(t2 - t) > 0.1 && Math.abs(cux - cu.X(t2)) > 0.1 && Math.abs(cuy - cu.Y(t2)) > 0.1)) {
                    steps = 20;
                    delta = (cu.maxX() - cu.minX()) / steps;
                    tnew = cu.minX();

                    for (i = 0; i < steps; i++) {
                        t2 = Numerics.root(func, [tnew, tnew + delta]);

                        if (Math.abs(t2 - t) > 0.1 && Math.abs(cux - cu.X(t2)) > 0.1 && Math.abs(cuy - cu.Y(t2)) > 0.1) {
                            break;
                        }

                        tnew += delta;
                    }
                }
                t = t2;
                this.meetCurveLineContinuous.t2memo = t;
            }

            if (Math.abs(func(t)) > Mat.eps) {
                z = NaN;
            } else {
                z = 1.0;
            }

            return (new Coords(Const.COORDS_BY_USER, [z, cu.X(t), cu.Y(t)], board));
        },

        /**
         * Intersection of line and curve, discrete case.
         * Segments are treated as lines.
         * Finding the nr-th intersection point should work for all nr.
         * @param {JXG.Curve} cu
         * @param {JXG.Line} li
         * @param {Number} nr
         * @param {JXG.Board} board
         * @param {Boolean} testSegment Test if intersection has to be inside of the segment or somewhere on the line defined by the segment
         */
        meetCurveLineDiscrete: function (cu, li, nr, board, testSegment) {
            var i, j,
                p1, p2, p, q,
                d, res,
                cnt = 0,
                len = cu.numberPoints;

            // In case, no intersection will be found we will take this
            q = new Coords(Const.COORDS_BY_USER, [0, NaN, NaN], board);

            p2 = cu.points[0].usrCoords;
            for (i = 1; i < len; i++) {
                p1 = p2.slice(0);
                p2 = cu.points[i].usrCoords;
                d = this.distance(p1, p2);

                // The defining points are not identical
                if (d > Mat.eps) {
                    if (cu.bezierDegree === 3) {
                        res = this.meetBeziersegmentBeziersegment([
                            cu.points[i - 1].usrCoords.slice(1),
                            cu.points[i].usrCoords.slice(1),
                            cu.points[i + 1].usrCoords.slice(1),
                            cu.points[i + 2].usrCoords.slice(1)
                        ], [
                            li.point1.coords.usrCoords.slice(1),
                            li.point2.coords.usrCoords.slice(1)
                        ], testSegment);

                        i += 2;
                    } else {
                        res = [this.meetSegmentSegment(p1, p2, li.point1.coords.usrCoords, li.point2.coords.usrCoords)];
                    }

                    for (j = 0; j < res.length; j++) {
                        p = res[j];
                        if (0 <= p[1] && p[1] <= 1) {
                            if (cnt === nr) {
                                /**
                                * If the intersection point is not part of the segment,
                                * this intersection point is set to non-existent.
                                * This prevents jumping of the intersection points.
                                * But it may be discussed if it is the desired behavior.
                                */
                                if (testSegment && ((!li.visProp.straightfirst && p[2] < 0) ||
                                        (!li.visProp.straightlast && p[2] > 1))) {
                                    return q;  // break;
                                }

                                q = new Coords(Const.COORDS_BY_USER, p[0], board);
                                return q;      // break;
                            }
                            cnt += 1;
                        }
                    }
                }
            }

            return q;
        },

        /**
         * Find the n-th intersection point of two curves named red (first parameter) and blue (second parameter).
         * We go through each segment of the red curve and search if there is an intersection with a segemnt of the blue curve.
         * This double loop, i.e. the outer loop runs along the red curve and the inner loop runs along the blue curve, defines
         * the n-th intersection point. The segments are either line segments or Bezier curves of degree 3. This depends on
         * the property bezierDegree of the curves.
         *
         * @param {JXG.Curve} red
         * @param {JXG.Curve} blue
         * @param {Number} nr
         */
        meetCurveRedBlueSegments: function (red, blue, nr) {
            var i, j,
                red1, red2, blue1, blue2, m,
                minX, maxX,
                iFound = 0,
                lenBlue = blue.points.length,
                lenRed = red.points.length;

            if (lenBlue <= 1 || lenRed <= 1) {
                return [0, NaN, NaN];
            }

            for (i = 1; i < lenRed; i++) {
                red1 = red.points[i - 1].usrCoords;
                red2 = red.points[i].usrCoords;
                minX = Math.min(red1[1], red2[1]);
                maxX = Math.max(red1[1], red2[1]);

                blue2 = blue.points[0].usrCoords;
                for (j = 1; j < lenBlue; j++) {
                    blue1 = blue2;
                    blue2 = blue.points[j].usrCoords;

                    if (Math.min(blue1[1], blue2[1]) < maxX && Math.max(blue1[1], blue2[1]) > minX) {
                        m = this.meetSegmentSegment(red1, red2, blue1, blue2);
                        if (m[1] >= 0.0 && m[2] >= 0.0 &&
                                // The two segments meet in the interior or at the start points
                                ((m[1] < 1.0 && m[2] < 1.0) ||
                                // One of the curve is intersected in the very last point
                                (i === lenRed - 1 && m[1] === 1.0) ||
                                (j === lenBlue - 1 && m[2] === 1.0))) {
                            if (iFound === nr) {
                                return m[0];
                            }

                            iFound++;
                        }
                    }
                }
            }

            return [0, NaN, NaN];
        },

        /**
         * Intersection of two segments.
         * @param {Array} p1 First point of segment 1 using homogeneous coordinates [z,x,y]
         * @param {Array} p2 Second point of segment 1 using homogeneous coordinates [z,x,y]
         * @param {Array} q1 First point of segment 2 using homogeneous coordinates [z,x,y]
         * @param {Array} q2 Second point of segment 2 using homogeneous coordinates [z,x,y]
         * @returns {Array} [Intersection point, t, u] The first entry contains the homogeneous coordinates
         * of the intersection point. The second and third entry gives the position of the intersection between the
         * two defining points. For example, the second entry t is defined by: intersection point = t*p1 + (1-t)*p2.
         **/
        meetSegmentSegment: function (p1, p2, q1, q2) {
            var t, u, diff,
                li1 = Mat.crossProduct(p1, p2),
                li2 = Mat.crossProduct(q1, q2),
                c = Mat.crossProduct(li1, li2),
                denom = c[0];

            if (Math.abs(denom) < Mat.eps) {
                return [c, Infinity, Infinity];
            }

            diff = [q1[1] - p1[1], q1[2] - p1[2]];

            // Because of speed issues, evalute the determinants directly
            t = (diff[0] * (q2[2] - q1[2]) - diff[1] * (q2[1] - q1[1])) / denom;
            u = (diff[0] * (p2[2] - p1[2]) - diff[1] * (p2[1] - p1[1])) / denom;

            return [c, t, u];
        },

        /****************************************/
        /****   BEZIER CURVE ALGORITHMS      ****/
        /****************************************/

        /**
         * Splits a Bezier curve segment defined by four points into
         * two Bezier curve segments. Dissection point is t=1/2.
         * @param {Array} curve Array of four coordinate arrays of length 2 defining a
         * Bezier curve segment, i.e. [[x0,y0], [x1,y1], [x2,y2], [x3,y3]].
         * @returns {Array} Array consisting of two coordinate arrays for Bezier curves.
         */
        _bezierSplit: function (curve) {
            var a = [], b = [],
                p0, p1, p2, p00, p22, p000;

            p0 = [(curve[0][0] + curve[1][0]) * 0.5, (curve[0][1] + curve[1][1]) * 0.5];
            p1 = [(curve[1][0] + curve[2][0]) * 0.5, (curve[1][1] + curve[2][1]) * 0.5];
            p2 = [(curve[2][0] + curve[3][0]) * 0.5, (curve[2][1] + curve[3][1]) * 0.5];

            p00 = [(p0[0] + p1[0]) * 0.5, (p0[1] + p1[1]) * 0.5];
            p22 = [(p1[0] + p2[0]) * 0.5, (p1[1] + p2[1]) * 0.5];

            p000 = [(p00[0] + p22[0]) * 0.5, (p00[1] + p22[1]) * 0.5];

            return [[curve[0], p0, p00, p000], [p000, p22, p2, curve[3]]];
        },

        /**
         * Computes the bounding box [minX, maxY, maxX, minY] of a Bezier curve segment
         * from its control points.
         * @param {Array} curve Array of four coordinate arrays of length 2 defining a
         * Bezier curve segment, i.e. [[x0,y0], [x1,y1], [x2,y2], [x3,y3]].
         * @returns {Array} Bounding box [minX, maxY, maxX, minY]
         */
        _bezierBbox: function (curve) {
            var bb = [];

            if (curve.length === 4) {   // bezierDegree == 3
                bb[0] = Math.min(curve[0][0], curve[1][0], curve[2][0], curve[3][0]); // minX
                bb[1] = Math.max(curve[0][1], curve[1][1], curve[2][1], curve[3][1]); // maxY
                bb[2] = Math.max(curve[0][0], curve[1][0], curve[2][0], curve[3][0]); // maxX
                bb[3] = Math.min(curve[0][1], curve[1][1], curve[2][1], curve[3][1]); // minY
            } else {                   // bezierDegree == 1
                bb[0] = Math.min(curve[0][0], curve[1][0]); // minX
                bb[1] = Math.max(curve[0][1], curve[1][1]); // maxY
                bb[2] = Math.max(curve[0][0], curve[1][0]); // maxX
                bb[3] = Math.min(curve[0][1], curve[1][1]); // minY
            }

            return bb;
        },

        /**
         * Decide if two Bezier curve segments overlap by comparing their bounding boxes.
         * @param {Array} bb1 Bounding box of the first Bezier curve segment
         * @param {Array} bb2 Bounding box of the second Bezier curve segment
         * @returns {Boolean} true if the bounding boxes overlap, false otherwise.
         */
        _bezierOverlap: function (bb1, bb2) {
            return bb1[2] >= bb2[0] && bb1[0] <= bb2[2] && bb1[1] >= bb2[3] && bb1[3] <= bb2[1];
        },

        /**
         * Append list of intersection points to a list.
         * @private
         */
        _bezierListConcat: function (L, Lnew, t1, t2) {
            var i,
                t2exists = Type.exists(t2),
                start = 0,
                len = Lnew.length,
                le = L.length;

            if (le > 0 &&
                    ((L[le - 1][1] === 1 && Lnew[0][1] === 0) ||
                    (t2exists && L[le - 1][2] === 1 && Lnew[0][2] === 0))) {
                start = 1;
            }

            for (i = start; i < len; i++) {
                if (t2exists) {
                    Lnew[i][2] *= 0.5;
                    Lnew[i][2] += t2;
                }

                Lnew[i][1] *= 0.5;
                Lnew[i][1] += t1;

                L.push(Lnew[i]);
            }
        },

        /**
         * Find intersections of two Bezier curve segments by recursive subdivision.
         * Below maxlevel determine intersections by intersection line segments.
         * @param {Array} red Array of four coordinate arrays of length 2 defining the first
         * Bezier curve segment, i.e. [[x0,y0], [x1,y1], [x2,y2], [x3,y3]].
         * @param {Array} blue Array of four coordinate arrays of length 2 defining the second
         * Bezier curve segment, i.e. [[x0,y0], [x1,y1], [x2,y2], [x3,y3]].
         * @param {Number} level Recursion level
         * @returns {Array} List of intersection points (up to nine). Each intersction point is an
         * array of length three (homogeneous coordinates) plus preimages.
         */
        _bezierMeetSubdivision: function (red, blue, level) {
            var bbb, bbr,
                ar, b0, b1, r0, r1, m,
                p0, p1, q0, q1,
                L = [],
                maxLev = 5;      // Maximum recursion level

            bbr = this._bezierBbox(blue);
            bbb = this._bezierBbox(red);

            if (!this._bezierOverlap(bbr, bbb)) {
                return [];
            }

            if (level < maxLev) {
                ar = this._bezierSplit(red);
                r0 = ar[0];
                r1 = ar[1];

                ar = this._bezierSplit(blue);
                b0 = ar[0];
                b1 = ar[1];

                this._bezierListConcat(L, this._bezierMeetSubdivision(r0, b0, level + 1), 0.0, 0.0);
                this._bezierListConcat(L, this._bezierMeetSubdivision(r0, b1, level + 1), 0, 0.5);
                this._bezierListConcat(L, this._bezierMeetSubdivision(r1, b0, level + 1), 0.5, 0.0);
                this._bezierListConcat(L, this._bezierMeetSubdivision(r1, b1, level + 1), 0.5, 0.5);

                return L;
            }

            // Make homogeneous coordinates
            q0 = [1].concat(red[0]);
            q1 = [1].concat(red[3]);
            p0 = [1].concat(blue[0]);
            p1 = [1].concat(blue[3]);

            m = this.meetSegmentSegment(q0, q1, p0, p1);

            if (m[1] >= 0.0 && m[2] >= 0.0 && m[1] <= 1.0 && m[2] <= 1.0) {
                return [m];
            }

            return [];
        },

        /**
         * @param {Boolean} testSegment Test if intersection has to be inside of the segment or somewhere on the line defined by the segment
         */
        _bezierLineMeetSubdivision: function (red, blue, level, testSegment) {
            var bbb, bbr,
                ar, r0, r1, m,
                p0, p1, q0, q1,
                L = [],
                maxLev = 5;      // Maximum recursion level

            bbb = this._bezierBbox(blue);
            bbr = this._bezierBbox(red);

            if (testSegment && !this._bezierOverlap(bbr, bbb)) {
                return [];
            }

            if (level < maxLev) {
                ar = this._bezierSplit(red);
                r0 = ar[0];
                r1 = ar[1];

                this._bezierListConcat(L, this._bezierLineMeetSubdivision(r0, blue, level + 1), 0.0);
                this._bezierListConcat(L, this._bezierLineMeetSubdivision(r1, blue, level + 1), 0.5);

                return L;
            }

            // Make homogeneous coordinates
            q0 = [1].concat(red[0]);
            q1 = [1].concat(red[3]);
            p0 = [1].concat(blue[0]);
            p1 = [1].concat(blue[1]);

            m = this.meetSegmentSegment(q0, q1, p0, p1);

            if (m[1] >= 0.0 && m[1] <= 1.0) {
                if (!testSegment || (m[2] >= 0.0 && m[2] <= 1.0)) {
                    return [m];
                }
            }

            return [];
        },

        /**
         * Find the nr-th intersection point of two Bezier curve segments.
         * @param {Array} red Array of four coordinate arrays of length 2 defining the first
         * Bezier curve segment, i.e. [[x0,y0], [x1,y1], [x2,y2], [x3,y3]].
         * @param {Array} blue Array of four coordinate arrays of length 2 defining the second
         * Bezier curve segment, i.e. [[x0,y0], [x1,y1], [x2,y2], [x3,y3]].
         * @param {Boolean} testSegment Test if intersection has to be inside of the segment or somewhere on the line defined by the segment
         * @returns {Array} Array containing the list of all intersection points as homogeneous coordinate arrays plus
         * preimages [x,y], t_1, t_2] of the two Bezier curve segments.
         *
         */
        meetBeziersegmentBeziersegment: function (red, blue, testSegment) {
            var L, n, L2, i;

            if (red.length === 4 && blue.length === 4) {
                L = this._bezierMeetSubdivision(red, blue, 0);
            } else {
                L = this._bezierLineMeetSubdivision(red, blue, 0, testSegment);
            }

            L.sort(function (a, b) {
                return (a[1] - b[1]) * 10000000.0 + (a[2] - b[2]);
            });

            L2 = [];
            for (i = 0; i < L.length; i++) {
                // Only push entries different from their predecessor
                if (i === 0 || (L[i][1] !== L[i - 1][1] || L[i][2] !== L[i - 1][2])) {
                    L2.push(L[i]);
                }
            }
            return L2;
        },

        /**
         * Find the nr-th intersection point of two Bezier curves, i.e. curves with bezierDegree == 3.
         * @param {JXG.Curve} red Curve with bezierDegree == 3
         * @param {JXG.Curve} blue Curve with bezierDegree == 3
         * @param {Number} nr The number of the intersection point which should be returned.
         * @returns {Array} The homogeneous coordinates of the nr-th intersection point.
         */
        meetBezierCurveRedBlueSegments: function (red, blue, nr) {
            var p, i, j,
                redArr, blueArr,
                bbr, bbb,
                lenBlue = blue.points.length,
                lenRed = red.points.length,
                L = [];

            if (lenBlue < 4 || lenRed < 4) {
                return [0, NaN, NaN];
            }

            for (i = 0; i < lenRed - 3; i += 3) {
                p = red.points;
                redArr = [
                    [p[i].usrCoords[1], p[i].usrCoords[2]],
                    [p[i + 1].usrCoords[1], p[i + 1].usrCoords[2]],
                    [p[i + 2].usrCoords[1], p[i + 2].usrCoords[2]],
                    [p[i + 3].usrCoords[1], p[i + 3].usrCoords[2]]
                ];

                bbr = this._bezierBbox(redArr);

                for (j = 0; j < lenBlue - 3; j += 3) {
                    p = blue.points;
                    blueArr = [
                        [p[j].usrCoords[1], p[j].usrCoords[2]],
                        [p[j + 1].usrCoords[1], p[j + 1].usrCoords[2]],
                        [p[j + 2].usrCoords[1], p[j + 2].usrCoords[2]],
                        [p[j + 3].usrCoords[1], p[j + 3].usrCoords[2]]
                    ];

                    bbb = this._bezierBbox(blueArr);
                    if (this._bezierOverlap(bbr, bbb)) {
                        L = L.concat(this.meetBeziersegmentBeziersegment(redArr, blueArr));
                        if (L.length > nr) {
                            return L[nr][0];
                        }
                    }
                }
            }
            if (L.length > nr) {
                return L[nr][0];
            }

            return [0, NaN, NaN];
        },

        bezierSegmentEval: function (t, curve) {
            var f, x, y,
                t1 = 1.0 - t;

            x = 0;
            y = 0;

            f = t1 * t1 * t1;
            x += f * curve[0][0];
            y += f * curve[0][1];

            f = 3.0 * t * t1 * t1;
            x += f * curve[1][0];
            y += f * curve[1][1];

            f = 3.0 * t * t * t1;
            x += f * curve[2][0];
            y += f * curve[2][1];

            f = t * t * t;
            x += f * curve[3][0];
            y += f * curve[3][1];

            return [1.0, x, y];
        },

        /**
         * Generate the defining points of a 3rd degree bezier curve that approximates
         * a cricle sector defined by three arrays A, B,C, each of length three.
         * The coordinate arrays are given in homogeneous coordinates.
         * @param {Array} A First point
         * @param {Array} B Second point (intersection point)
         * @param {Array} C Third point
         * @param {Boolean} withLegs Flag. If true the legs to the intersection point are part of the curve.
         * @param {Number} sgn Wither 1 or -1. Needed for minor and major arcs. In case of doubt, use 1.
         */
        bezierArc: function (A, B, C, withLegs, sgn) {
            var p1, p2, p3, p4,
                r, phi, beta,
                PI2 = Math.PI * 0.5,
                x = B[1],
                y = B[2],
                z = B[0],
                dataX = [], dataY = [],
                co, si, ax, ay, bx, by, k, v, d, matrix;

            r = this.distance(B, A);

            // x,y, z is intersection point. Normalize it.
            x /= z;
            y /= z;

            phi = this.rad(A.slice(1), B.slice(1), C.slice(1));
            if (sgn === -1) {
                phi = 2 * Math.PI - phi;
            }

            p1 = A;
            p1[1] /= p1[0];
            p1[2] /= p1[0];
            p1[0] /= p1[0];

            p4 = p1.slice(0);

            if (withLegs) {
                dataX = [x, x + 0.333 * (p1[1] - x), x + 0.666 * (p1[1] - x), p1[1]];
                dataY = [y, y + 0.333 * (p1[2] - y), y + 0.666 * (p1[2] - y), p1[2]];
            } else {
                dataX = [p1[1]];
                dataY = [p1[2]];
            }

            while (phi > Mat.eps) {
                if (phi > PI2) {
                    beta = PI2;
                    phi -= PI2;
                } else {
                    beta = phi;
                    phi = 0;
                }

                co = Math.cos(sgn * beta);
                si = Math.sin(sgn * beta);

                matrix = [
                    [1, 0, 0],
                    [x * (1 - co) + y * si, co, -si],
                    [y * (1 - co) - x * si, si,  co]
                ];
                v = Mat.matVecMult(matrix, p1);
                p4 = [v[0] / v[0], v[1] / v[0], v[2] / v[0]];

                ax = p1[1] - x;
                ay = p1[2] - y;
                bx = p4[1] - x;
                by = p4[2] - y;

                d = Math.sqrt((ax + bx) * (ax + bx) + (ay + by) * (ay + by));

                if (Math.abs(by - ay) > Mat.eps) {
                    k = (ax + bx) * (r / d - 0.5) / (by - ay) * 8 / 3;
                } else {
                    k = (ay + by) * (r / d - 0.5) / (ax - bx) * 8 / 3;
                }

                p2 = [1, p1[1] - k * ay, p1[2] + k * ax];
                p3 = [1, p4[1] + k * by, p4[2] - k * bx];

                dataX = dataX.concat([p2[1], p3[1], p4[1]]);
                dataY = dataY.concat([p2[2], p3[2], p4[2]]);
                p1 = p4.slice(0);
            }

            if (withLegs) {
                dataX = dataX.concat([ p4[1] + 0.333 * (x - p4[1]), p4[1] + 0.666 * (x - p4[1]), x]);
                dataY = dataY.concat([ p4[2] + 0.333 * (y - p4[2]), p4[2] + 0.666 * (y - p4[2]), y]);
            }

            return [dataX, dataY];
        },

        /****************************************/
        /****           PROJECTIONS          ****/
        /****************************************/

        /**
         * Calculates the coordinates of the projection of a given point on a given circle. I.o.w. the
         * nearest one of the two intersection points of the line through the given point and the circles
         * center.
         * @param {JXG.Point,JXG.Coords} point Point to project or coords object to project.
         * @param {JXG.Circle} circle Circle on that the point is projected.
         * @param {JXG.Board} [board=point.board] Reference to the board
         * @returns {JXG.Coords} The coordinates of the projection of the given point on the given circle.
         */
        projectPointToCircle: function (point, circle, board) {
            var dist, P, x, y, factor,
                M = circle.center.coords.usrCoords;

            if (!Type.exists(board)) {
                board = point.board;
            }

            // gave us a point
            if (Type.isPoint(point)) {
                dist = point.coords.distance(Const.COORDS_BY_USER, circle.center.coords);
                P = point.coords.usrCoords;
            // gave us coords
            } else {
                dist = point.distance(Const.COORDS_BY_USER, circle.center.coords);
                P = point.usrCoords;
            }

            if (Math.abs(dist) < Mat.eps) {
                dist = Mat.eps;
            }

            factor = circle.Radius() / dist;
            x = M[1] + factor * (P[1] - M[1]);
            y = M[2] + factor * (P[2] - M[2]);

            return new Coords(Const.COORDS_BY_USER, [x, y], board);
        },

        /**
         * Calculates the coordinates of the orthogonal projection of a given point on a given line. I.o.w. the
         * intersection point of the given line and its perpendicular through the given point.
         * @param {JXG.Point} point Point to project.
         * @param {JXG.Line} line Line on that the point is projected.
         * @param {JXG.Board} [board=point.board] Reference to a board.
         * @returns {JXG.Coords} The coordinates of the projection of the given point on the given line.
         */
        projectPointToLine: function (point, line, board) {
            // Homogeneous version
            var v = [0, line.stdform[1], line.stdform[2]];

            if (!Type.exists(board)) {
                board = point.board;
            }

            v = Mat.crossProduct(v, point.coords.usrCoords);

            return this.meetLineLine(v, line.stdform, 0, board);
        },

        /**
         * Calculates the coordinates of the orthogonal projection of a given coordinate array on a given line
         * segment defined by two coordinate arrays.
         * @param {Array} p Point to project.
         * @param {Array} q1 Start point of the line segment on that the point is projected.
         * @param {Array} q2 End point of the line segment on that the point is projected.
         * @returns {Array} The coordinates of the projection of the given point on the given segment
         * and the factor that determines the projected point as a convex combination of the
         * two endpoints q1 and q2 of the segment.
         */
        projectCoordsToSegment: function (p, q1, q2) {
            var t, denom, c,
                s = [q2[1] - q1[1], q2[2] - q1[2]],
                v = [p[1] - q1[1], p[2] - q1[2]];

            /**
             * If the segment has length 0, i.e. is a point,
             * the projection is equal to that point.
             */
            if (Math.abs(s[0]) < Mat.eps && Math.abs(s[1]) < Mat.eps) {
                return q1;
            }

            t = Mat.innerProduct(v, s);
            denom = Mat.innerProduct(s, s);
            t /= denom;

            return [ [1, t * s[0] + q1[1], t * s[1] + q1[2]], t];
        },

        /**
         * Finds the coordinates of the closest point on a Bezier segment of a
         * {@link JXG.Curve} to a given coordinate array.
         * @param {Array} pos Point to project in homogeneous coordinates.
         * @param {JXG.Curve} curve Curve of type "plot" having Bezier degree 3.
         * @param {Number} start Number of the Bezier segment of the curve.
         * @returns {Array} The coordinates of the projection of the given point
         * on the given Bezier segment and the preimage of the curve which
         * determines the closest point.
         */
        projectCoordsToBeziersegment: function (pos, curve, start) {
            var t0,
                minfunc = function (t) {
                    var z = [1, curve.X(start + t), curve.Y(start + t)];

                    z[1] -= pos[1];
                    z[2] -= pos[2];

                    return z[1] * z[1] + z[2] * z[2];
                };

            t0 = JXG.Math.Numerics.fminbr(minfunc, [0.0, 1.0]);

            return [[1, curve.X(t0 + start), curve.Y(t0 + start)], t0];
        },

        /**
         * Calculates the coordinates of the projection of a given point on a given curve.
         * Uses {@link #projectCoordsToCurve}.
         * @param {JXG.Point} point Point to project.
         * @param {JXG.Curve} curve Curve on that the point is projected.
         * @param {JXG.Board} [board=point.board] Reference to a board.
         * @see #projectCoordsToCurve
         * @returns {JXG.Coords} The coordinates of the projection of the given point on the given graph.
         */
        projectPointToCurve: function (point, curve, board) {
            if (!Type.exists(board)) {
                board = point.board;
            }

            var x = point.X(),
                y = point.Y(),
                t = point.position || 0.0,
                result = this.projectCoordsToCurve(x, y, t, curve, board);

            point.position = result[1];

            return result[0];
        },

        /**
         * Calculates the coordinates of the projection of a coordinates pair on a given curve. In case of
         * function graphs this is the
         * intersection point of the curve and the parallel to y-axis through the given point.
         * @param {Number} x coordinate to project.
         * @param {Number} y coordinate to project.
         * @param {Number} t start value for newtons method
         * @param {JXG.Curve} curve Curve on that the point is projected.
         * @param {JXG.Board} [board=curve.board] Reference to a board.
         * @see #projectPointToCurve
         * @returns {JXG.Coords} Array containing the coordinates of the projection of the given point on the given graph and
         * the position on the curve.
         */
        projectCoordsToCurve: function (x, y, t, curve, board) {
            var newCoords, i,
                x0, y0, x1, y1, mindist, dist, lbda, li, v, coords, d,
                p1, p2, q1, q2, res,
                minfunc, tnew, fnew, fold, delta, steps,
                infty = Number.POSITIVE_INFINITY;

            if (!Type.exists(board)) {
                board = curve.board;
            }

            if (curve.visProp.curvetype === 'plot') {
                t = 0;
                mindist = infty;

                if (curve.numberPoints === 0) {
                    newCoords = [0, 1, 1];
                } else {
                    newCoords = [curve.Z(0), curve.X(0), curve.Y(0)];
                }

                if (curve.numberPoints > 1) {
                    p1 = [curve.Z(0), curve.X(0), curve.Y(0)];

                    for (i = 0; i < curve.numberPoints - 1; i++) {
                        p2 = [curve.Z(i + 1), curve.X(i + 1), curve.Y(i + 1)];
                        v = [1, x, y];
                        res = this.projectCoordsToSegment(v, p1, p2);
                        lbda = res[1];
                        coords = res[0];

                        if (0.0 <= lbda && lbda <= 1.0) {
                            dist = this.distance(coords, v);
                            d = i + lbda;
                        } else if (lbda < 0.0) {
                            coords = p1;
                            dist = this.distance(p1, v);
                            d = i;
                        } else if (lbda > 1.0 && i === curve.numberPoints - 2) {
                            coords = p2;
                            dist = this.distance(coords, v);
                            d = curve.numberPoints - 1;
                        }

                        if (dist < mindist) {
                            mindist = dist;
                            t = d;
                            newCoords = coords;
                        }

                        p1 = p2;
                    }
                }

                newCoords = new Coords(Const.COORDS_BY_USER, newCoords, board);
            } else {   // 'parameter', 'polar', 'functiongraph'

                // Function to minimize
                minfunc = function (t) {
                    var dx = x - curve.X(t),
                        dy = y - curve.Y(t);
                    return dx * dx + dy * dy;
                };

                fold = minfunc(t);
                steps = 50;
                delta = (curve.maxX() - curve.minX()) / steps;
                tnew = curve.minX();

                for (i = 0; i < steps; i++) {
                    fnew = minfunc(tnew);

                    if (fnew < fold) {
                        t = tnew;
                        fold = fnew;
                    }

                    tnew += delta;
                }

                //t = Numerics.root(Numerics.D(minfunc), t);
                t = Numerics.fminbr(minfunc, [t - delta, t + delta]);

                if (t < curve.minX()) {
                    t = curve.maxX() + t - curve.minX();
                }

                // Cyclically
                if (t > curve.maxX()) {
                    t = curve.minX() + t - curve.maxX();
                }

                newCoords = new Coords(Const.COORDS_BY_USER, [curve.X(t), curve.Y(t)], board);
            }

            return [curve.updateTransform(newCoords), t];
        },

        /**
         * Calculates the coordinates of the projection of a given point on a given turtle. A turtle consists of
         * one or more curves of curveType 'plot'. Uses {@link #projectPointToCurve}.
         * @param {JXG.Point} point Point to project.
         * @param {JXG.Turtle} turtle on that the point is projected.
         * @param {JXG.Board} [board=point.board] Reference to a board.
         * @returns {JXG.Coords} The coordinates of the projection of the given point on the given turtle.
         */
        projectPointToTurtle: function (point, turtle, board) {
            var newCoords, t, x, y, i, dist, el, minEl,
                np = 0,
                npmin = 0,
                mindist = Number.POSITIVE_INFINITY,
                len = turtle.objects.length;

            if (!Type.exists(board)) {
                board = point.board;
            }

            // run through all curves of this turtle
            for (i = 0; i < len; i++) {
                el = turtle.objects[i];

                if (el.elementClass === Const.OBJECT_CLASS_CURVE) {
                    newCoords = this.projectPointToCurve(point, el);
                    dist = this.distance(newCoords.usrCoords, point.coords.usrCoords);

                    if (dist < mindist) {
                        x = newCoords.usrCoords[1];
                        y = newCoords.usrCoords[2];
                        t = point.position;
                        mindist = dist;
                        minEl = el;
                        npmin = np;
                    }
                    np += el.numberPoints;
                }
            }

            newCoords = new Coords(Const.COORDS_BY_USER, [x, y], board);
            point.position = t + npmin;

            return minEl.updateTransform(newCoords);
        },

        /**
         * Trivial projection of a point to another point.
         * @param {JXG.Point} point Point to project (not used).
         * @param {JXG.Point} dest Point on that the point is projected.
         * @returns {JXG.Coords} The coordinates of the projection of the given point on the given circle.
         */
        projectPointToPoint: function (point, dest) {
            return dest.coords;
        },

        /**
         *
         * @param {JXG.Point|JXG.Coords} point
         * @param {JXG.Board} [board]
         */
        projectPointToBoard: function (point, board) {
            var i, l, c,
                brd = board || point.board,
                // comparison factor, point coord idx, bbox idx, 1st bbox corner x & y idx, 2nd bbox corner x & y idx
                config = [
                    // left
                    [1, 1, 0, 0, 3, 0, 1],
                    // top
                    [-1, 2, 1, 0, 1, 2, 1],
                    // right
                    [-1, 1, 2, 2, 1, 2, 3],
                    // bottom
                    [1, 2, 3, 0, 3, 2, 3]
                ],
                coords = point.coords || point,
                bbox = brd.getBoundingBox();

            for (i = 0; i < 4; i++) {
                c = config[i];
                if (c[0] * coords.usrCoords[c[1]] < c[0] * bbox[c[2]]) {
                    // define border
                    l = Mat.crossProduct([1, bbox[c[3]], bbox[c[4]]], [1, bbox[c[5]], bbox[c[6]]]);
                    l[3] = 0;
                    l = Mat.normalize(l);

                    // project point
                    coords = this.projectPointToLine({coords: coords, board: brd}, {stdform: l});
                }
            }

            return coords;
        },

        /**
         * Calculates the distance of a point to a line. The point and the line are given by homogeneous
         * coordinates. For lines this can be line.stdform.
         * @param {Array} point Homogeneous coordinates of a point.
         * @param {Array} line Homogeneous coordinates of a line ([C,A,B] where A*x+B*y+C*z=0).
         * @returns {Number} Distance of the point to the line.
         */
        distPointLine: function (point, line) {
            var a = line[1],
                b = line[2],
                c = line[0],
                nom;

            if (Math.abs(a) + Math.abs(b) < Mat.eps) {
                return Number.POSITIVE_INFINITY;
            }

            nom = a * point[1] + b * point[2] + c;
            a *= a;
            b *= b;

            return Math.abs(nom) / Math.sqrt(a + b);
        },


        /**
         * Helper function to create curve which displays a Reuleaux polygons.
         * @param {Array} points Array of points which should be the vertices of the Reuleaux polygon. Typically,
         * these point list is the array vrtices of a regular polygon.
         * @param {Number} nr Number of vertices
         * @returns {Array} An array containing the two functions defining the Reuleaux polygon and the two values
         * for the start and the end of the paramtric curve. array may be used as parent array of a {@link JXG.Curve}.
         * @example
         * var A = brd.create('point',[-2,-2]);
         * var B = brd.create('point',[0,1]);
         * var pol = brd.create('regularpolygon',[A,B,3], {withLines:false, fillColor:'none', highlightFillColor:'none', fillOpacity:0.0});
         * var reuleauxTriangle = brd.create('curve', JXG.Math.Geometry.reuleauxPolygon(pol.vertices, 3),
         *                          {strokeWidth:6, strokeColor:'#d66d55', fillColor:'#ad5544', highlightFillColor:'#ad5544'});
         *
         * </pre><div id="2543a843-46a9-4372-abc1-94d9ad2db7ac" style="width: 300px; height: 300px;"></div>
         * <script type="text/javascript">
         * var brd = JXG.JSXGraph.initBoard('2543a843-46a9-4372-abc1-94d9ad2db7ac', {boundingbox: [-5, 5, 5, -5], axis: true, showcopyright:false, shownavigation: false});
         * var A = brd.create('point',[-2,-2]);
         * var B = brd.create('point',[0,1]);
         * var pol = brd.create('regularpolygon',[A,B,3], {withLines:false, fillColor:'none', highlightFillColor:'none', fillOpacity:0.0});
         * var reuleauxTriangle = brd.create('curve', JXG.Math.Geometry.reuleauxPolygon(pol.vertices, 3),
         *                          {strokeWidth:6, strokeColor:'#d66d55', fillColor:'#ad5544', highlightFillColor:'#ad5544'});
         * </script><pre>
         */
        reuleauxPolygon: function (points, nr) {
            var beta,
                pi2 = Math.PI * 2,
                pi2_n = pi2 / nr,
                diag = (nr - 1) / 2,
                d = 0,
                makeFct = function (which, trig) {
                    return function (t, suspendUpdate) {
                        var t1 = (t % pi2 + pi2) % pi2,
                            j = Math.floor(t1 / pi2_n) % nr;

                        if (!suspendUpdate) {
                            d = points[0].Dist(points[diag]);
                            beta = Mat.Geometry.rad([points[0].X() + 1, points[0].Y()], points[0], points[diag % nr]);
                        }

                        if (isNaN(j)) {
                            return j;
                        }

                        t1 = t1 * 0.5 + j * pi2_n * 0.5 + beta;

                        return points[j][which]() + d * Math[trig](t1);
                    };
                };

            return [makeFct('X', 'cos'), makeFct('Y', 'sin'), 0, pi2];
        }
    });

    return Mat.Geometry;
});<|MERGE_RESOLUTION|>--- conflicted
+++ resolved
@@ -732,19 +732,12 @@
          * @see Line
          * @see JXG.Line
          */
-<<<<<<< HEAD
-        calcLineDelimitingPoints: function (el, point1, point2) {
-            var distP1P2, intersection, intersect1, intersect2, straightFirst, straightLast,
+        calcLineDelimitingPoints: function (el, point1, point2, lineHasInfiniteTicks) {
+            var distP1P2, boundingBox, lineSlope,
+                intersection, intersect1, intersect2, straightFirst, straightLast,
                 c, s, i, j, p1, p2,
                 takePoint1 = false,
-                takePoint2 = false;
-=======
-        calcLineDelimitingPoints: function (el, point1, point2, lineHasInfiniteTicks) {
-            var takePoint1 = false, takePoint2 = false, distP1P2,
-                boundingBox, lineSlope,
-                intersection, intersect1, intersect2, straightFirst, straightLast,
-                c, s, i, j, p1, p2;
->>>>>>> 3e5c7115
+                takePoint2 = false; 
 
             straightFirst = el.visProp.straightfirst;
             straightLast = el.visProp.straightlast;
