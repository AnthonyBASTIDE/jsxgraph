/*
    Copyright 2008-2014
        Matthias Ehmann,
        Michael Gerhaeuser,
        Carsten Miller,
        Bianca Valentin,
        Alfred Wassermann,
        Peter Wilfahrt

    This file is part of JSXGraph.

    JSXGraph is free software dual licensed under the GNU LGPL or MIT License.

    You can redistribute it and/or modify it under the terms of the

      * GNU Lesser General Public License as published by
        the Free Software Foundation, either version 3 of the License, or
        (at your option) any later version
      OR
      * MIT License: https://github.com/jsxgraph/jsxgraph/blob/master/LICENSE.MIT

    JSXGraph is distributed in the hope that it will be useful,
    but WITHOUT ANY WARRANTY; without even the implied warranty of
    MERCHANTABILITY or FITNESS FOR A PARTICULAR PURPOSE.  See the
    GNU Lesser General Public License for more details.

    You should have received a copy of the GNU Lesser General Public License and
    the MIT License along with JSXGraph. If not, see <http://www.gnu.org/licenses/>
    and <http://opensource.org/licenses/MIT/>.
 */


/*global JXG: true, define: true, console: true, window: true*/
/*jslint nomen: true, plusplus: true*/

/* depends:
 jxg
 options
 math/math
 math/geometry
 math/numerics
 base/coords
 base/constants
 base/element
 parser/geonext
 utils/type
  elements:
   transform
 */

/**
 * @fileoverview The geometry object Point is defined in this file. Point stores all
 * style and functional properties that are required to draw and move a point on
 * a board.
 */

define([
    'jxg', 'options', 'math/math', 'math/geometry', 'math/numerics', 'base/coords', 'base/constants', 'base/element',
    'parser/geonext', 'utils/type', 'base/transformation'
], function (JXG, Options, Mat, Geometry, Numerics, Coords, Const, GeometryElement, GeonextParser, Type, Transform) {

    "use strict";

    /**
     * A point is the basic geometric element. Based on points lines and circles can be constructed which can be intersected
     * which in turn are points again which can be used to construct new lines, circles, polygons, etc. This class holds methods for
     * all kind of points like free points, gliders, and intersection points.
     * @class Creates a new point object. Do not use this constructor to create a point. Use {@link JXG.Board#create} with
     * type {@link Point}, {@link Glider}, or {@link Intersection} instead.
     * @augments JXG.GeometryElement
     * @param {string|JXG.Board} board The board the new point is drawn on.
     * @param {Array} coordinates An array with the affine user coordinates of the point.
     * @param {Object} attributes An object containing visual properties like in {@link JXG.Options#point} and
     * {@link JXG.Options#elements}, and optional a name and a id.
     * @see JXG.Board#generateName
     * @see JXG.Board#addPoint
     */
    JXG.Point = function (board, coordinates, attributes) {
        this.constructor(board, attributes, Const.OBJECT_TYPE_POINT, Const.OBJECT_CLASS_POINT);
        this.coordsConstructor(coordinates);

        this.elType = 'point';

        /* Register point at board. */
        this.id = this.board.setId(this, 'P');
        this.board.renderer.drawPoint(this);
        this.board.finalizeAdding(this);

        this.createLabel();
    };

    /**
     * Inherits here from {@link JXG.GeometryElement}.
     */
    JXG.Point.prototype = new GeometryElement();
    Type.copyPrototypeMethods(JXG.Point, JXG.CoordsElement, 'coordsConstructor');

    JXG.extend(JXG.Point.prototype, /** @lends JXG.Point.prototype */ {
        /**
         * Checks whether (x,y) is near the point.
         * @param {Number} x Coordinate in x direction, screen coordinates.
         * @param {Number} y Coordinate in y direction, screen coordinates.
         * @returns {Boolean} True if (x,y) is near the point, False otherwise.
         * @private
         */
        hasPoint: function (x, y) {
            var coordsScr = this.coords.scrCoords, r;
            r = parseFloat(this.visProp.size) + parseFloat(this.visProp.strokewidth) * 0.5;
            if (r < this.board.options.precision.hasPoint) {
                r = this.board.options.precision.hasPoint;
            }

            return ((Math.abs(coordsScr[1] - x) < r + 2) && (Math.abs(coordsScr[2] - y) < r + 2));
        },

        /**
         * Updates the position of the point.
         */
        update: function (fromParent) {
            if (!this.needsUpdate) {
                return this;
            }

            if (!Type.exists(fromParent)) {
                fromParent = false;
            }

            /*
             * We need to calculate the new coordinates no matter of the points visibility because
             * a child could be visible and depend on the coordinates of the point (e.g. perpendicular).
             *
             * Check if point is a glider and calculate new coords in dependency of this.slideObject.
             * This function is called with fromParent==true for example if
             * the defining elements of the line or circle have been changed.
             */
            if (this.type === Const.OBJECT_TYPE_GLIDER) {
                if (fromParent) {
                    this.updateGliderFromParent();
                } else {
                    this.updateGlider();
                }
            }

            /**
             * If point is a calculated point, call updateConstraint() to calculate new coords.
             * The second test is for dynamic axes.
             */
            //if (this.type === Const.OBJECT_TYPE_CAS || this.type === Const.OBJECT_TYPE_INTERSECTION || this.type === Const.OBJECT_TYPE_AXISPOINT) {
            this.updateConstraint();
            //}

            this.updateTransform();

            if (this.visProp.trace) {
                this.cloneToBackground(true);
            }

            return this;
        },

        /**
         * Calls the renderer to update the drawing.
         * @private
         */
        updateRenderer: function () {
            var wasReal;

            if (!this.needsUpdate) {
                return this;
            }

            /* Call the renderer only if point is visible. */
            if (this.visProp.visible && this.visProp.size > 0) {
                wasReal = this.isReal;
                this.isReal = (!isNaN(this.coords.usrCoords[1] + this.coords.usrCoords[2]));
                //Homogeneous coords: ideal point
                this.isReal = (Math.abs(this.coords.usrCoords[0]) > Mat.eps) ? this.isReal : false;

                if (this.isReal) {
                    if (wasReal !== this.isReal) {
                        this.board.renderer.show(this);

                        if (this.hasLabel && this.label.visProp.visible) {
                            this.board.renderer.show(this.label);
                        }
                    }
                    this.board.renderer.updatePoint(this);
                } else {
                    if (wasReal !== this.isReal) {
                        this.board.renderer.hide(this);

                        if (this.hasLabel && this.label.visProp.visible) {
                            this.board.renderer.hide(this.label);
                        }
                    }
                }
            }

            /* Update the label if visible. */
            if (this.hasLabel && this.visProp.visible && this.label && this.label.visProp.visible && this.isReal) {
                this.label.update();
                this.board.renderer.updateText(this.label);
            }

            this.needsUpdate = false;
            return this;
        },

        // documented in JXG.GeometryElement
        bounds: function () {
            return this.coords.usrCoords.slice(1).concat(this.coords.usrCoords.slice(1));
        },

        /**
<<<<<<< HEAD
=======
         * Getter method for the distance to a second point, this is required for CAS-elements.
         * Here, function inlining was worthwile (for plotting), but in newer generations of browsers
         * this is no longer an issue.
         * @param {JXG.Point} point2 The point to which the distance shall be calculated.
         * @returns {Number} Distance in user coordinate to the given point
         */
        Dist: function (point2) {
            if (this.isReal && point2.isReal) {
                return this.coords.distance(Const.COORDS_BY_USER, point2.coords);
            }
            return NaN;
        },

        /**
         * Alias for {@link JXG.GeometryElement#handleSnapToGrid}
         * @param {Boolean} force force snapping independent from what the snaptogrid attribute says
         * @returns {JXG.Point} Reference to this element
         */
        snapToGrid: function (force) {
            return this.handleSnapToGrid(force);
        },

        /**
         * Let a point snap to the nearest point in distance of
         * {@link JXG.Point#attractorDistance}.
         * The function uses the coords object of the point as
         * its actual position.
         * @param {Boolean} force force snapping independent from what the snaptogrid attribute says
         * @returns {JXG.Point} Reference to this element
         */
        handleSnapToPoints: function (force) {
            var i, pEl, pCoords,
                d = 0,
                dMax = Infinity,
                c = null;

            if (this.visProp.snaptopoints || force) {
                for (i = 0; i < this.board.objectsList.length; i++) {
                    pEl = this.board.objectsList[i];

                    if (Type.isPoint(pEl) && pEl !== this && pEl.visProp.visible) {
                        pCoords = Geometry.projectPointToPoint(this, pEl, this.board);
                        if (this.visProp.attractorunit === 'screen') {
                            d = pCoords.distance(Const.COORDS_BY_SCREEN, this.coords);
                        } else {
                            d = pCoords.distance(Const.COORDS_BY_USER, this.coords);
                        }

                        if (d < this.visProp.attractordistance && d < dMax) {
                            dMax = d;
                            c = pCoords;
                        }
                    }
                }

                if (c !== null) {
                    this.coords.setCoordinates(Const.COORDS_BY_USER, c.usrCoords);
                }
            }

            return this;
        },

        /**
         * Alias for {@link #handleSnapToPoints}.
         * @param {Boolean} force force snapping independent from what the snaptogrid attribute says
         * @returns {JXG.Point} Reference to this element
         */
        snapToPoints: function (force) {
            return this.handleSnapToPoints(force);
        },

        /**
         * A point can change its type from free point to glider
         * and vice versa. If it is given an array of attractor elements
         * (attribute attractors) and the attribute attractorDistance
         * then the pint will be made a glider if it less than attractorDistance
         * apart from one of its attractor elements.
         * If attractorDistance is equal to zero, the point stays in its
         * current form.
         * @returns {JXG.Point} Reference to this element
         */
        handleAttractors: function () {
            var i, el, projCoords,
                d = 0.0,
                len = this.visProp.attractors.length;

            if (this.visProp.attractordistance === 0.0) {
                return;
            }

            for (i = 0; i < len; i++) {
                el = this.board.select(this.visProp.attractors[i]);

                if (Type.exists(el) && el !== this) {
                    if (Type.isPoint(el)) {
                        projCoords = Geometry.projectPointToPoint(this, el, this.board);
                    } else if (el.elementClass === Const.OBJECT_CLASS_LINE) {
                        projCoords = Geometry.projectPointToLine(this, el, this.board);
                    } else if (el.elementClass === Const.OBJECT_CLASS_CIRCLE) {
                        projCoords = Geometry.projectPointToCircle(this, el, this.board);
                    } else if (el.elementClass === Const.OBJECT_CLASS_CURVE) {
                        projCoords = Geometry.projectPointToCurve(this, el, this.board);
                    } else if (el.type === Const.OBJECT_TYPE_TURTLE) {
                        projCoords = Geometry.projectPointToTurtle(this, el, this.board);
                    }

                    if (this.visProp.attractorunit === 'screen') {
                        d = projCoords.distance(Const.COORDS_BY_SCREEN, this.coords);
                    } else {
                        d = projCoords.distance(Const.COORDS_BY_USER, this.coords);
                    }

                    if (d < this.visProp.attractordistance) {
                        if (!(this.type === Const.OBJECT_TYPE_GLIDER && this.slideObject === el)) {
                            this.makeGlider(el);
                        }

                        break;       // bind the point to the first attractor in its list.
                    } else {
                        if (el === this.slideObject && d >= this.visProp.snatchdistance) {
                            this.popSlideObject();
                        }
                    }
                }
            }

            return this;
        },

        /**
         * Sets coordinates and calls the point's update() method.
         * @param {Number} method The type of coordinates used here. Possible values are {@link JXG.COORDS_BY_USER} and {@link JXG.COORDS_BY_SCREEN}.
         * @param {Array} coords coordinates <tt>(z, x, y)</tt> in screen/user units
         * @returns {JXG.Point} this element
         */
        setPositionDirectly: function (method, coords) {
            var i, dx, dy, dz, el, p,
                oldCoords = this.coords,
                newCoords;

            this.coords.setCoordinates(method, coords);
            this.handleSnapToGrid();
            this.handleSnapToPoints();
            this.handleAttractors();

            if (this.group.length === 0) {
                // Here used to be the udpate of the groups. I'm not sure why we don't need to execute
                // the else branch if there are groups defined on this point, hence I'll let the if live.

                // Update the initial coordinates. This is needed for free points
                // that have a transformation bound to it.
                for (i = this.transformations.length - 1; i >= 0; i--) {
                    if (method === Const.COORDS_BY_SCREEN) {
                        newCoords = (new Coords(method, coords, this.board)).usrCoords;
                    } else {
                        if (coords.length === 2) {
                            coords = [1].concat(coords);
                        }
                        newCoords = coords;
                    }
                    this.initialCoords.setCoordinates(Const.COORDS_BY_USER, Mat.matVecMult(Mat.inverse(this.transformations[i].matrix), newCoords));
                }
                this.prepareUpdate().update();
            }

            // if the user suspends the board updates we need to recalculate the relative position of
            // the point on the slide object. this is done in updateGlider() which is NOT called during the
            // update process triggered by unsuspendUpdate.
            if (this.board.isSuspendedUpdate && this.type === Const.OBJECT_TYPE_GLIDER) {
                this.updateGlider();
            }

            return coords;
        },

        /**
         * Translates the point by <tt>tv = (x, y)</tt>.
         * @param {Number} method The type of coordinates used here. Possible values are {@link JXG.COORDS_BY_USER} and {@link JXG.COORDS_BY_SCREEN}.
         * @param {Number} tv (x, y)
         * @returns {JXG.Point}
         */
        setPositionByTransform: function (method, tv) {
            var t;

            tv = new Coords(method, tv, this.board);
            t = this.board.create('transform', tv.usrCoords.slice(1), {type: 'translate'});

            if (this.transformations.length > 0 && this.transformations[this.transformations.length - 1].isNumericMatrix) {
                this.transformations[this.transformations.length - 1].melt(t);
            } else {
                this.addTransform(this, t);
            }

            this.prepareUpdate().update();

            return this;
        },

        /**
         * Sets coordinates and calls the point's update() method.
         * @param {Number} method The type of coordinates used here. Possible values are {@link JXG.COORDS_BY_USER} and {@link JXG.COORDS_BY_SCREEN}.
         * @param {Array} coords coordinates in screen/user units
         * @returns {JXG.Point}
         */
        setPosition: function (method, coords) {
            return this.setPositionDirectly(method, coords);
        },

        /**
         * Sets the position of a glider relative to the defining elements of the {@link JXG.Point#slideObject}.
         * @param {Number} x
         * @returns {JXG.Point} Reference to the point element.
         */
        setGliderPosition: function (x) {
            if (this.type === Const.OBJECT_TYPE_GLIDER) {
                this.position = x;
                this.board.update();
            }

            return this;
        },

        /**
         * Convert the point to glider and update the construction.
         * To move the point visual onto the glider, a call of board update is necessary.
         * @param {String|Object} slide The object the point will be bound to.
         */
        makeGlider: function (slide) {
            var slideobj = this.board.select(slide);

            /* Gliders on Ticks are forbidden */
            if (!Type.exists(slideobj)) {
                throw new Error("JSXGraph: slide object undefined.");
            } else if (slideobj.type === Const.OBJECT_TYPE_TICKS) {
                throw new Error("JSXGraph: gliders on ticks are not possible.");
            }

            this.slideObject = this.board.select(slide);
            this.slideObjects.push(this.slideObject);

            this.type = Const.OBJECT_TYPE_GLIDER;
            this.elType = 'glider';
            this.visProp.snapwidth = -1;          // By default, deactivate snapWidth
            this.slideObject.addChild(this);
            this.isDraggable = true;

            this.generatePolynomial = function () {
                return this.slideObject.generatePolynomial(this);
            };

            // Determine the initial value of this.position
            this.updateGlider();
            this.needsUpdateFromParent = true;
            this.updateGliderFromParent();

            return this;
        },
        
        /**
         * Convert the point to intersection point and update the construction.
         * To move the point visual onto the intersection, a call of board update is necessary.
         * TODO docu.
         * @param {String|Object} el1, el2, i, j The intersecting objects and the numbers.
         **/
        makeIntersection: function(el1, el2, i, j) {
            var func;
            
            el1 = this.board.select(el1);
            el2 = this.board.select(el2);
            
            func = Geometry.intersectionFunction(this.board, el1, el2, i, j, this.visProp.alwaysintersect);
            this.addConstraint([func]);

            try {
                el1.addChild(this);
                el2.addChild(this);
            } catch (e) {
                throw new Error("JSXGraph: Can't create 'intersection' with parent types '" +
                    (typeof parents[0]) + "' and '" + (typeof parents[1]) + "'.");
            }

            this.type = Const.OBJECT_TYPE_INTERSECTION;
            this.elType = 'intersection';
            this.parents = [el1.id, el2.id, i, j];

            this.generatePolynomial = function () {
                var poly1 = el1.generatePolynomial(this),
                    poly2 = el2.generatePolynomial(this);
    
                if ((poly1.length === 0) || (poly2.length === 0)) {
                    return [];
                }

                return [poly1[0], poly2[0]];
            };
            
            this.prepareUpdate().update();
        },
    
        /**
         * Remove the last slideObject. If there are more than one elements the point is bound to,
         * the second last element is the new active slideObject.
         */
        popSlideObject: function () {
            if (this.slideObjects.length > 0) {
                this.slideObjects.pop();

                // It may not be sufficient to remove the point from
                // the list of childElement. For complex dependencies
                // one may have to go to the list of ancestor and descendants.  A.W.
                // yes indeed, see #51 on github bugtracker
                //delete this.slideObject.childElements[this.id];
                this.slideObject.removeChild(this);

                if (this.slideObjects.length === 0) {
                    this.elType = 'point';
                    this.type = Const.OBJECT_TYPE_POINT;
                    this.slideObject = null;
                } else {
                    this.slideObject = this.slideObjects[this.slideObjects.length - 1];
                }
            }
        },

        /**
         * Converts a calculated point into a free point, i.e. it will delete all ancestors and transformations and,
         * if the point is currently a glider, will remove the slideObject reference.
         */
        free: function () {
            var ancestorId, ancestor, child;

            if (this.type !== Const.OBJECT_TYPE_GLIDER) {
                // remove all transformations
                this.transformations.length = 0;

                if (!this.isDraggable) {
                    this.isDraggable = true;
                    this.type = Const.OBJECT_TYPE_POINT;

                    this.XEval = function () {
                        return this.coords.usrCoords[1];
                    };

                    this.YEval = function () {
                        return this.coords.usrCoords[2];
                    };

                    this.ZEval = function () {
                        return this.coords.usrCoords[0];
                    };

                    this.Xjc = null;
                    this.Yjc = null;
                } else {
                    return;
                }
            }

            // a free point does not depend on anything. And instead of running through tons of descendants and ancestor
            // structures, where we eventually are going to visit a lot of objects twice or thrice with hard to read and
            // comprehend code, just run once through all objects and delete all references to this point and its label.
            for (ancestorId in this.board.objects) {
                if (this.board.objects.hasOwnProperty(ancestorId)) {
                    ancestor = this.board.objects[ancestorId];

                    if (ancestor.descendants) {
                        delete ancestor.descendants[this.id];
                        delete ancestor.childElements[this.id];

                        if (this.hasLabel) {
                            delete ancestor.descendants[this.label.id];
                            delete ancestor.childElements[this.label.id];
                        }
                    }
                }
            }

            // A free point does not depend on anything. Remove all ancestors.
            this.ancestors = {}; // only remove the reference

            // Completely remove all slideObjects of the point
            this.slideObject = null;
            this.slideObjects = [];
            this.elType = 'point';
            this.type = Const.OBJECT_TYPE_POINT;
        },

        /**
         * Convert the point to CAS point and call update().
         * @param {Array} terms [[zterm], xterm, yterm] defining terms for the z, x and y coordinate.
         * The z-coordinate is optional and it is used for homogeneous coordinates.
         * The coordinates may be either <ul>
         *   <li>a JavaScript function,</li>
         *   <li>a string containing GEONExT syntax. This string will be converted into a JavaScript
         *     function here,</li>
         *   <li>a Number</li>
         *   <li>a pointer to a slider object. This will be converted into a call of the Value()-method
         *     of this slider.</li>
         *   </ul>
         * @see JXG.GeonextParser#geonext2JS
         */
        addConstraint: function (terms) {
            var fs, i, v, t,
                newfuncs = [],
                what = ['X', 'Y'],

                makeConstFunction = function (z) {
                    return function () {
                        return z;
                    };
                },

                makeSliderFunction = function (a) {
                    return function () {
                        return a.Value();
                    };
                };

            this.type = Const.OBJECT_TYPE_CAS;
            this.isDraggable = false;

            for (i = 0; i < terms.length; i++) {
                v = terms[i];

                if (typeof v === 'string') {
                    // Convert GEONExT syntax into  JavaScript syntax
                    //t  = JXG.GeonextParser.geonext2JS(v, this.board);
                    //newfuncs[i] = new Function('','return ' + t + ';');
                    //v = GeonextParser.replaceNameById(v, this.board);
                    newfuncs[i] = this.board.jc.snippet(v, true, null, true);

                    if (terms.length === 2) {
                        this[what[i] + 'jc'] = terms[i];
                    }
                } else if (typeof v === 'function') {
                    newfuncs[i] = v;
                } else if (typeof v === 'number') {
                    newfuncs[i] = makeConstFunction(v);
                // Slider
                } else if (typeof v === 'object' && typeof v.Value === 'function') {
                    newfuncs[i] = makeSliderFunction(v);
                }

                newfuncs[i].origin = v;
            }

            // Intersection function
            if (terms.length === 1) {
                this.updateConstraint = function () {
                    var c = newfuncs[0]();

                    // Array
                    if (Type.isArray(c)) {
                        this.coords.setCoordinates(Const.COORDS_BY_USER, c);
                    // Coords object
                    } else {
                        this.coords = c;
                    }
                };
            // Euclidean coordinates
            } else if (terms.length === 2) {
                this.XEval = newfuncs[0];
                this.YEval = newfuncs[1];

                this.parents = [newfuncs[0].origin, newfuncs[1].origin];

                this.updateConstraint = function () {
                    this.coords.setCoordinates(Const.COORDS_BY_USER, [this.XEval(), this.YEval()]);
                };
            // Homogeneous coordinates
            } else {
                this.ZEval = newfuncs[0];
                this.XEval = newfuncs[1];
                this.YEval = newfuncs[2];

                this.parents = [newfuncs[0].origin, newfuncs[1].origin, newfuncs[2].origin];

                this.updateConstraint = function () {
                    this.coords.setCoordinates(Const.COORDS_BY_USER, [this.ZEval(), this.XEval(), this.YEval()]);
                };
            }

            /**
            * We have to do an update. Otherwise, elements relying on this point will receive NaN.
            */
            this.prepareUpdate().update();
            
            if (!this.board.isSuspendedUpdate) {
                this.updateRenderer();
            }

            return this;
        },

        /**
         * Applies the transformations of the curve to {@link JXG.Point#baseElement}.
         * @returns {JXG.Point} Reference to this point object.
         */
        updateTransform: function () {
            var c, i;

            if (this.transformations.length === 0 || this.baseElement === null) {
                return this;
            }

            // case of bindTo
            if (this === this.baseElement) {
                c = this.transformations[0].apply(this.baseElement, 'self');
            // case of board.create('point',[baseElement,transform]);
            } else {
                c = this.transformations[0].apply(this.baseElement);
            }

            this.coords.setCoordinates(Const.COORDS_BY_USER, c);

            for (i = 1; i < this.transformations.length; i++) {
                this.coords.setCoordinates(Const.COORDS_BY_USER, this.transformations[i].apply(this));
            }
            return this;
        },

        /**
         * Add transformations to this point.
         * @param {JXG.GeometryElement} el
         * @param {JXG.Transformation|Array} transform Either one {@link JXG.Transformation} or an array of {@link JXG.Transformation}s.
         * @returns {JXG.Point} Reference to this point object.
         */
        addTransform: function (el, transform) {
            var i,
                list = Type.isArray(transform) ? transform : [transform],
                len = list.length;

            // There is only one baseElement possible
            if (this.transformations.length === 0) {
                this.baseElement = el;
            }

            for (i = 0; i < len; i++) {
                this.transformations.push(list[i]);
            }

            return this;
        },

        /**
         * Animate the point.
         * @param {Number} direction The direction the glider is animated. Can be +1 or -1.
         * @param {Number} stepCount The number of steps.
         * @name Glider#startAnimation
         * @see Glider#stopAnimation
         * @function
         */
        startAnimation: function (direction, stepCount) {
            var that = this;

            if ((this.type === Const.OBJECT_TYPE_GLIDER) && !Type.exists(this.intervalCode)) {
                this.intervalCode = window.setInterval(function () {
                    that._anim(direction, stepCount);
                }, 250);

                if (!Type.exists(this.intervalCount)) {
                    this.intervalCount = 0;
                }
            }
            return this;
        },

        /**
         * Stop animation.
         * @name Glider#stopAnimation
         * @see Glider#startAnimation
         * @function
         */
        stopAnimation: function () {
            if (Type.exists(this.intervalCode)) {
                window.clearInterval(this.intervalCode);
                delete this.intervalCode;
            }

            return this;
        },

        /**
         * Starts an animation which moves the point along a given path in given time.
         * @param {Array|function} path The path the point is moved on. This can be either an array of arrays containing x and y values of the points of
         * the path, or  function taking the amount of elapsed time since the animation has started and returns an array containing a x and a y value or NaN.
         * In case of NaN the animation stops.
         * @param {Number} time The time in milliseconds in which to finish the animation
         * @param {Object} [options] Optional settings for the animation.
         * @param {function} [options.callback] A function that is called as soon as the animation is finished.
         * @param {Boolean} [options.interpolate=true] If <tt>path</tt> is an array moveAlong() will interpolate the path
         * using {@link JXG.Math.Numerics#Neville}. Set this flag to false if you don't want to use interpolation.
         * @returns {JXG.Point} Reference to the point.
         */
        moveAlong: function (path, time, options) {
            options = options || {};

            var i, neville,
                interpath = [],
                p = [],
                delay = this.board.attr.animationdelay,
                steps = time / delay,

                makeFakeFunction = function (i, j) {
                    return function () {
                        return path[i][j];
                    };
                };

            if (Type.isArray(path)) {
                for (i = 0; i < path.length; i++) {
                    if (Type.isPoint(path[i])) {
                        p[i] = path[i];
                    } else {
                        p[i] = {
                            elementClass: Const.OBJECT_CLASS_POINT,
                            X: makeFakeFunction(i, 0),
                            Y: makeFakeFunction(i, 1)
                        };
                    }
                }

                time = time || 0;
                if (time === 0) {
                    this.setPosition(Const.COORDS_BY_USER, [p[p.length - 1].X(), p[p.length - 1].Y()]);
                    return this.board.update(this);
                }

                if (!Type.exists(options.interpolate) || options.interpolate) {
                    neville = Numerics.Neville(p);
                    for (i = 0; i < steps; i++) {
                        interpath[i] = [];
                        interpath[i][0] = neville[0]((steps - i) / steps * neville[3]());
                        interpath[i][1] = neville[1]((steps - i) / steps * neville[3]());
                    }
                } else {
                    for (i = 0; i < steps; i++) {
                        interpath[i] = [];
                        interpath[i][0] = path[Math.floor((steps - i) / steps * (path.length - 1))][0];
                        interpath[i][1] = path[Math.floor((steps - i) / steps * (path.length - 1))][1];
                    }
                }

                this.animationPath = interpath;
            } else if (Type.isFunction(path)) {
                this.animationPath = path;
                this.animationStart = new Date().getTime();
            }

            this.animationCallback = options.callback;
            this.board.addAnimation(this);

            return this;
        },

        /**
         * Starts an animated point movement towards the given coordinates <tt>where</tt>. The animation is done after <tt>time</tt> milliseconds.
         * If the second parameter is not given or is equal to 0, setPosition() is called, see #setPosition.
         * @param {Array} where Array containing the x and y coordinate of the target location.
         * @param {Number} [time] Number of milliseconds the animation should last.
         * @param {Object} [options] Optional settings for the animation
         * @param {function} [options.callback] A function that is called as soon as the animation is finished.
         * @param {String} [options.effect='<>'] animation effects like speed fade in and out. possible values are
         * '<>' for speed increase on start and slow down at the end (default) and '--' for constant speed during
         * the whole animation.
         * @returns {JXG.Point} Reference to itself.
         * @see #animate
         */
        moveTo: function (where, time, options) {
            options = options || {};
            where = new Coords(Const.COORDS_BY_USER, where, this.board);

            var i,
                delay = this.board.attr.animationdelay,
                steps = Math.ceil(time / delay),
                coords = [],
                X = this.coords.usrCoords[1],
                Y = this.coords.usrCoords[2],
                dX = (where.usrCoords[1] - X),
                dY = (where.usrCoords[2] - Y),

                /** @ignore */
                stepFun = function (i) {
                    if (options.effect && options.effect === '<>') {
                        return Math.pow(Math.sin((i / steps) * Math.PI / 2), 2);
                    }
                    return i / steps;
                };

            if (!Type.exists(time) || time === 0 || (Math.abs(where.usrCoords[0] - this.coords.usrCoords[0]) > Mat.eps)) {
                this.setPosition(Const.COORDS_BY_USER, where.usrCoords);
                return this.board.update(this);
            }

            if (Math.abs(dX) < Mat.eps && Math.abs(dY) < Mat.eps) {
                return this;
            }

            for (i = steps; i >= 0; i--) {
                coords[steps - i] = [where.usrCoords[0], X + dX * stepFun(i), Y + dY * stepFun(i)];
            }

            this.animationPath = coords;
            this.animationCallback = options.callback;
            this.board.addAnimation(this);

            return this;
        },

        /**
         * Starts an animated point movement towards the given coordinates <tt>where</tt>. After arriving at
         * <tt>where</tt> the point moves back to where it started. The animation is done after <tt>time</tt>
         * milliseconds.
         * @param {Array} where Array containing the x and y coordinate of the target location.
         * @param {Number} time Number of milliseconds the animation should last.
         * @param {Object} [options] Optional settings for the animation
         * @param {function} [options.callback] A function that is called as soon as the animation is finished.
         * @param {String} [options.effect='<>'] animation effects like speed fade in and out. possible values are
         * '<>' for speed increase on start and slow down at the end (default) and '--' for constant speed during
         * the whole animation.
         * @param {Number} [options.repeat=1] How often this animation should be repeated.
         * @returns {JXG.Point} Reference to itself.
         * @see #animate
         */
        visit: function (where, time, options) {
            where = new Coords(Const.COORDS_BY_USER, where, this.board);

            var i, j, steps,
                delay = this.board.attr.animationdelay,
                coords = [],
                X = this.coords.usrCoords[1],
                Y = this.coords.usrCoords[2],
                dX = (where.usrCoords[1] - X),
                dY = (where.usrCoords[2] - Y),

                /** @ignore */
                stepFun = function (i) {
                    var x = (i < steps / 2 ? 2 * i / steps : 2 * (steps - i) / steps);

                    if (options.effect && options.effect === '<>') {
                        return Math.pow(Math.sin(x * Math.PI / 2), 2);
                    }

                    return x;
                };

            // support legacy interface where the third parameter was the number of repeats
            if (typeof options === 'number') {
                options = {repeat: options};
            } else {
                options = options || {};
                if (!Type.exists(options.repeat)) {
                    options.repeat = 1;
                }
            }

            steps = Math.ceil(time / (delay * options.repeat));

            for (j = 0; j < options.repeat; j++) {
                for (i = steps; i >= 0; i--) {
                    coords[j * (steps + 1) + steps - i] = [where.usrCoords[0], X + dX * stepFun(i), Y + dY * stepFun(i)];
                }
            }
            this.animationPath = coords;
            this.animationCallback = options.callback;
            this.board.addAnimation(this);

            return this;
        },

        /**
         * Animates a glider. Is called by the browser after startAnimation is called.
         * @param {Number} direction The direction the glider is animated.
         * @param {Number} stepCount The number of steps.
         * @see #startAnimation
         * @see #stopAnimation
         * @private
         */
        _anim: function (direction, stepCount) {
            var distance, slope, dX, dY, alpha, startPoint, newX, radius,
                factor = 1;

            this.intervalCount += 1;
            if (this.intervalCount > stepCount) {
                this.intervalCount = 0;
            }

            if (this.slideObject.elementClass === Const.OBJECT_CLASS_LINE) {
                distance = this.slideObject.point1.coords.distance(Const.COORDS_BY_SCREEN, this.slideObject.point2.coords);
                slope = this.slideObject.getSlope();
                if (slope !== Infinity) {
                    alpha = Math.atan(slope);
                    dX = Math.round((this.intervalCount / stepCount) * distance * Math.cos(alpha));
                    dY = Math.round((this.intervalCount / stepCount) * distance * Math.sin(alpha));
                } else {
                    dX = 0;
                    dY = Math.round((this.intervalCount / stepCount) * distance);
                }

                if (direction < 0) {
                    startPoint = this.slideObject.point2;

                    if (this.slideObject.point2.coords.scrCoords[1] - this.slideObject.point1.coords.scrCoords[1] > 0) {
                        factor = -1;
                    } else if (this.slideObject.point2.coords.scrCoords[1] - this.slideObject.point1.coords.scrCoords[1] === 0) {
                        if (this.slideObject.point2.coords.scrCoords[2] - this.slideObject.point1.coords.scrCoords[2] > 0) {
                            factor = -1;
                        }
                    }
                } else {
                    startPoint = this.slideObject.point1;

                    if (this.slideObject.point1.coords.scrCoords[1] - this.slideObject.point2.coords.scrCoords[1] > 0) {
                        factor = -1;
                    } else if (this.slideObject.point1.coords.scrCoords[1] - this.slideObject.point2.coords.scrCoords[1] === 0) {
                        if (this.slideObject.point1.coords.scrCoords[2] - this.slideObject.point2.coords.scrCoords[2] > 0) {
                            factor = -1;
                        }
                    }
                }

                this.coords.setCoordinates(Const.COORDS_BY_SCREEN, [
                    startPoint.coords.scrCoords[1] + factor * dX,
                    startPoint.coords.scrCoords[2] + factor * dY
                ]);
            } else if (this.slideObject.elementClass === Const.OBJECT_CLASS_CURVE) {
                if (direction > 0) {
                    newX = Math.round(this.intervalCount / stepCount * this.board.canvasWidth);
                } else {
                    newX = Math.round((stepCount - this.intervalCount) / stepCount * this.board.canvasWidth);
                }

                this.coords.setCoordinates(Const.COORDS_BY_SCREEN, [newX, 0]);
                this.coords = Geometry.projectPointToCurve(this, this.slideObject, this.board);
            } else if (this.slideObject.elementClass === Const.OBJECT_CLASS_CIRCLE) {
                if (direction < 0) {
                    alpha = this.intervalCount / stepCount * 2 * Math.PI;
                } else {
                    alpha = (stepCount - this.intervalCount) / stepCount * 2 * Math.PI;
                }

                radius = this.slideObject.Radius();

                this.coords.setCoordinates(Const.COORDS_BY_USER, [
                    this.slideObject.center.coords.usrCoords[1] + radius * Math.cos(alpha),
                    this.slideObject.center.coords.usrCoords[2] + radius * Math.sin(alpha)
                ]);
            }

            this.board.update(this);
            return this;
        },

        /**
>>>>>>> 4554da41
         * Set the style of a point. Used for GEONExT import and should not be used to set the point's face and size.
         * @param {Number} i Integer to determine the style.
         * @private
         */
        setStyle: function (i) {
            var facemap = [
                // 0-2
                'cross', 'cross', 'cross',
                // 3-6
                'circle', 'circle', 'circle', 'circle',
                // 7-9
                'square', 'square', 'square',
                // 10-12
                'plus', 'plus', 'plus'
            ], sizemap = [
                // 0-2
                2, 3, 4,
                // 3-6
                1, 2, 3, 4,
                // 7-9
                2, 3, 4,
                // 10-12
                2, 3, 4
            ];

            this.visProp.face = facemap[i];
            this.visProp.size = sizemap[i];

            this.board.renderer.changePointStyle(this);
            return this;
        },

        /**
         * @deprecated Use JXG#normalizePointFace instead
         * @param s
         * @return {*}
         */
        normalizeFace: function (s) {
            return Options.normalizePointFace(s);
        },

        /**
         * Remove the point from the drawing. This only removes the SVG or VML node of the point and its label from the renderer, to remove
         * the object completely you should use {@link JXG.Board#removeObject}.
         */
        remove: function () {
            if (this.hasLabel) {
                this.board.renderer.remove(this.board.renderer.getElementById(this.label.id));
            }
            this.board.renderer.remove(this.board.renderer.getElementById(this.id));
        },

        /**
         * Set the face of a point element.
         * @param {String} f String which determines the face of the point. See {@link JXG.GeometryElement#face} for a list of available faces.
         * @see JXG.GeometryElement#face
         * @deprecated Use setAttribute()
         */
        face: function (f) {
            this.setAttribute({face: f});
        },

        /**
         * Set the size of a point element
         * @param {Number} s Integer which determines the size of the point.
         * @see JXG.GeometryElement#size
         * @deprecated Use setAttribute()
         */
        size: function (s) {
            this.setAttribute({size: s});
        },

        // already documented in GeometryElement
        cloneToBackground: function () {
            var copy = {};

            copy.id = this.id + 'T' + this.numTraces;
            this.numTraces += 1;

            copy.coords = this.coords;
            copy.visProp = Type.deepCopy(this.visProp, this.visProp.traceattributes, true);
            copy.visProp.layer = this.board.options.layer.trace;
            copy.elementClass = Const.OBJECT_CLASS_POINT;
            copy.board = this.board;
            Type.clearVisPropOld(copy);

            this.board.renderer.drawPoint(copy);
            this.traces[copy.id] = copy.rendNode;

            return this;
        }

    });


    /**
     * @class This element is used to provide a constructor for a general point. A free point is created if the given parent elements are all numbers
     * and the property fixed is not set or set to false. If one or more parent elements is not a number but a string containing a GEONE<sub>x</sub>T
     * constraint or a function the point will be considered as constrained). That means that the user won't be able to change the point's
     * position directly.
     * @pseudo
     * @description
     * @name Point
     * @augments JXG.Point
     * @constructor
     * @type JXG.Point
     * @throws {Exception} If the element cannot be constructed with the given parent objects an exception is thrown.
     * @param {Number,string,function_Number,string,function_Number,string,function} z_,x,y Parent elements can be two or three elements of type number, a string containing a GEONE<sub>x</sub>T
     * constraint, or a function which takes no parameter and returns a number. Every parent element determines one coordinate. If a coordinate is
     * given by a number, the number determines the initial position of a free point. If given by a string or a function that coordinate will be constrained
     * that means the user won't be able to change the point's position directly by mouse because it will be calculated automatically depending on the string
     * or the function's return value. If two parent elements are given the coordinates will be interpreted as 2D affine euclidean coordinates, if three such
     * parent elements are given they will be interpreted as homogeneous coordinates.
     * @param {JXG.Point_JXG.Transformation} Point,Transformation A point can also be created providing a transformation. The resulting point is a clone of the base
     * point transformed by the given Transformation. {@see JXG.Transformation}.
     * @example
     * // Create a free point using affine euclidean coordinates
     * var p1 = board.create('point', [3.5, 2.0]);
     * </pre><div id="672f1764-7dfa-4abc-a2c6-81fbbf83e44b" style="width: 200px; height: 200px;"></div>
     * <script type="text/javascript">
     *   var board = JXG.JSXGraph.initBoard('672f1764-7dfa-4abc-a2c6-81fbbf83e44b', {boundingbox: [-1, 5, 5, -1], axis: true, showcopyright: false, shownavigation: false});
     *   var p1 = board.create('point', [3.5, 2.0]);
     * </script><pre>
     * @example
     * // Create a constrained point using anonymous function
     * var p2 = board.create('point', [3.5, function () { return p1.X(); }]);
     * </pre><div id="4fd4410c-3383-4e80-b1bb-961f5eeef224" style="width: 200px; height: 200px;"></div>
     * <script type="text/javascript">
     *   var fpex1_board = JXG.JSXGraph.initBoard('4fd4410c-3383-4e80-b1bb-961f5eeef224', {boundingbox: [-1, 5, 5, -1], axis: true, showcopyright: false, shownavigation: false});
     *   var fpex1_p1 = fpex1_board.create('point', [3.5, 2.0]);
     *   var fpex1_p2 = fpex1_board.create('point', [3.5, function () { return fpex1_p1.X(); }]);
     * </script><pre>
     * @example
     * // Create a point using transformations
     * var trans = board.create('transform', [2, 0.5], {type:'scale'});
     * var p3 = board.create('point', [p2, trans]);
     * </pre><div id="630afdf3-0a64-46e0-8a44-f51bd197bb8d" style="width: 400px; height: 400px;"></div>
     * <script type="text/javascript">
     *   var fpex2_board = JXG.JSXGraph.initBoard('630afdf3-0a64-46e0-8a44-f51bd197bb8d', {boundingbox: [-1, 9, 9, -1], axis: true, showcopyright: false, shownavigation: false});
     *   var fpex2_trans = fpex2_board.create('transform', [2, 0.5], {type:'scale'});
     *   var fpex2_p2 = fpex2_board.create('point', [3.5, 2.0]);
     *   var fpex2_p3 = fpex2_board.create('point', [fpex2_p2, fpex2_trans]);
     * </script><pre>
     */
    JXG.createPoint = function (board, parents, attributes) {
        var el, isConstrained = false, i, attr;

        attr = Type.copyAttributes(attributes, board.options, 'point');

        if (parents.length === 1 && Type.isArray(parents[0]) && parents[0].length > 1 && parents[0].length < 4) {
            parents = parents[0];
        }

        for (i = 0; i < parents.length; i++) {
            if (typeof parents[i] === 'function' || typeof parents[i] === 'string') {
                isConstrained = true;
            }
        }

        if (!isConstrained) {
            if ((Type.isNumber(parents[0])) && (Type.isNumber(parents[1]))) {
                el = new JXG.Point(board, parents, attr);

                if (Type.exists(attr.slideobject)) {
                    el.makeGlider(attr.slideobject);
                } else {
                    // Free point
                    el.baseElement = el;
                }
                el.isDraggable = true;
            } else if ((typeof parents[0] === 'object') && (typeof parents[1] === 'object')) {
                // Transformation
                el = new JXG.Point(board, [0, 0], attr);
                el.addTransform(parents[0], parents[1]);
                el.isDraggable = false;

                el.parents = [parents[0].id];
            } else {
                throw new Error("JSXGraph: Can't create point with parent types '" +
                    (typeof parents[0]) + "' and '" + (typeof parents[1]) + "'." +
                    "\nPossible parent types: [x,y], [z,x,y], [point,transformation]");
            }
        } else {
            el = new JXG.Point(board, [NaN, NaN], attr);
            el.addConstraint(parents);
        }

        //if (!board.isSuspendedUpdate) {
            el.handleSnapToGrid();
            el.handleSnapToPoints();
            el.handleAttractors();
        //}

        return el;
    };

    /**
     * @class This element is used to provide a constructor for a glider point.
     * @pseudo
     * @description A glider is a point which lives on another geometric element like a line, circle, curve, turtle.
     * @name Glider
     * @augments JXG.Point
     * @constructor
     * @type JXG.Point
     * @throws {Exception} If the element cannot be constructed with the given parent objects an exception is thrown.
     * @param {Number_Number_Number_JXG.GeometryElement} z_,x_,y_,GlideObject Parent elements can be two or three elements of type number and the object the glider lives on.
     * The coordinates are completely optional. If not given the origin is used. If you provide two numbers for coordinates they will be interpreted as affine euclidean
     * coordinates, otherwise they will be interpreted as homogeneous coordinates. In any case the point will be projected on the glide object.
     * @example
     * // Create a glider with user defined coordinates. If the coordinates are not on
     * // the circle (like in this case) the point will be projected onto the circle.
     * var p1 = board.create('point', [2.0, 2.0]);
     * var c1 = board.create('circle', [p1, 2.0]);
     * var p2 = board.create('glider', [2.0, 1.5, c1]);
     * </pre><div id="4f65f32f-e50a-4b50-9b7c-f6ec41652930" style="width: 300px; height: 300px;"></div>
     * <script type="text/javascript">
     *   var gpex1_board = JXG.JSXGraph.initBoard('4f65f32f-e50a-4b50-9b7c-f6ec41652930', {boundingbox: [-1, 5, 5, -1], axis: true, showcopyright: false, shownavigation: false});
     *   var gpex1_p1 = gpex1_board.create('point', [2.0, 2.0]);
     *   var gpex1_c1 = gpex1_board.create('circle', [gpex1_p1, 2.0]);
     *   var gpex1_p2 = gpex1_board.create('glider', [2.0, 1.5, gpex1_c1]);
     * </script><pre>
     * @example
     * // Create a glider with default coordinates (1,0,0). Same premises as above.
     * var p1 = board.create('point', [2.0, 2.0]);
     * var c1 = board.create('circle', [p1, 2.0]);
     * var p2 = board.create('glider', [c1]);
     * </pre><div id="4de7f181-631a-44b1-a12f-bc4d995609e8" style="width: 200px; height: 200px;"></div>
     * <script type="text/javascript">
     *   var gpex2_board = JXG.JSXGraph.initBoard('4de7f181-631a-44b1-a12f-bc4d995609e8', {boundingbox: [-1, 5, 5, -1], axis: true, showcopyright: false, shownavigation: false});
     *   var gpex2_p1 = gpex2_board.create('point', [2.0, 2.0]);
     *   var gpex2_c1 = gpex2_board.create('circle', [gpex2_p1, 2.0]);
     *   var gpex2_p2 = gpex2_board.create('glider', [gpex2_c1]);
     * </script><pre>
     */
    JXG.createGlider = function (board, parents, attributes) {
        var el, coords,
            attr = Type.copyAttributes(attributes, board.options, 'glider');

        if (parents.length === 1) {
            coords = [0, 0];
        } else {
            coords = parents.slice(0, 2)
        }
        el = board.create('point', coords, attr);

        // eltype is set in here
        el.makeGlider(parents[parents.length - 1]);

        return el;
    };


    /**
     * @class This element is used to provide a constructor for an intersection point.
     * @pseudo
     * @description An intersection point is a point which lives on two Lines or Circles or one Line and one Circle at the same time, i.e.
     * an intersection point of the two elements.
     * @name Intersection
     * @augments JXG.Point
     * @constructor
     * @type JXG.Point
     * @throws {Exception} If the element cannot be constructed with the given parent objects an exception is thrown.
     * @param {JXG.Line,JXG.Circle_JXG.Line,JXG.Circle_Number} el1,el2,i The result will be a intersection point on el1 and el2. i determines the
     * intersection point if two points are available: <ul>
     *   <li>i==0: use the positive square root,</li>
     *   <li>i==1: use the negative square root.</li></ul>
     * @example
     * // Create an intersection point of circle and line
     * var p1 = board.create('point', [2.0, 2.0]);
     * var c1 = board.create('circle', [p1, 2.0]);
     *
     * var p2 = board.create('point', [2.0, 2.0]);
     * var p3 = board.create('point', [2.0, 2.0]);
     * var l1 = board.create('line', [p2, p3]);
     *
     * var i = board.create('intersection', [c1, l1, 0]);
     * </pre><div id="e5b0e190-5200-4bc3-b995-b6cc53dc5dc0" style="width: 300px; height: 300px;"></div>
     * <script type="text/javascript">
     *   var ipex1_board = JXG.JSXGraph.initBoard('e5b0e190-5200-4bc3-b995-b6cc53dc5dc0', {boundingbox: [-1, 7, 7, -1], axis: true, showcopyright: false, shownavigation: false});
     *   var ipex1_p1 = ipex1_board.create('point', [4.0, 4.0]);
     *   var ipex1_c1 = ipex1_board.create('circle', [ipex1_p1, 2.0]);
     *   var ipex1_p2 = ipex1_board.create('point', [1.0, 1.0]);
     *   var ipex1_p3 = ipex1_board.create('point', [5.0, 3.0]);
     *   var ipex1_l1 = ipex1_board.create('line', [ipex1_p2, ipex1_p3]);
     *   var ipex1_i = ipex1_board.create('intersection', [ipex1_c1, ipex1_l1, 0]);
     * </script><pre>
     */
    JXG.createIntersectionPoint = function (board, parents, attributes) {
        var el, el1, el2, func, i, j,
            attr = Type.copyAttributes(attributes, board.options, 'intersection');

        // make sure we definitely have the indices
        parents.push(0, 0);
            
        el1 = board.select(parents[0]);
        el2 = board.select(parents[1]);
    
        i = parents[2] || 0;
        j = parents[3] || 0;
    
        el = board.create('point', [0, 0, 0], attr);

        func = Geometry.intersectionFunction(board, el1, el2, i, j, el.visProp.alwaysintersect);
        el.addConstraint([func]);

        try {
            el1.addChild(el);
            el2.addChild(el);
        } catch (e) {
            throw new Error("JSXGraph: Can't create 'intersection' with parent types '" +
                (typeof parents[0]) + "' and '" + (typeof parents[1]) + "'.");
        }

        el.type = Const.OBJECT_TYPE_INTERSECTION;
        el.elType = 'intersection';
        el.parents = [el1.id, el2.id, i, j];

        el.generatePolynomial = function () {
            var poly1 = el1.generatePolynomial(el),
                poly2 = el2.generatePolynomial(el);

            if ((poly1.length === 0) || (poly2.length === 0)) {
                return [];
            }

            return [poly1[0], poly2[0]];
        };

        return el;
    };

    /**
     * @class This element is used to provide a constructor for the "other" intersection point.
     * @pseudo
     * @description An intersection point is a point which lives on two Lines or Circles or one Line and one Circle at the same time, i.e.
     * an intersection point of the two elements. Additionally, one intersection point is provided. The function returns the other intersection point.
     * @name OtherIntersection
     * @augments JXG.Point
     * @constructor
     * @type JXG.Point
     * @throws {Exception} If the element cannot be constructed with the given parent objects an exception is thrown.
     * @param {JXG.Line,JXG.Circle_JXG.Line,JXG.Circle_JXG.Point} el1,el2,p The result will be a intersection point on el1 and el2. i determines the
     * intersection point different from p:
     * @example
     * // Create an intersection point of circle and line
     * var p1 = board.create('point', [2.0, 2.0]);
     * var c1 = board.create('circle', [p1, 2.0]);
     *
     * var p2 = board.create('point', [2.0, 2.0]);
     * var p3 = board.create('point', [2.0, 2.0]);
     * var l1 = board.create('line', [p2, p3]);
     *
     * var i = board.create('intersection', [c1, l1, 0]);
     * var j = board.create('otherintersection', [c1, l1, i]);
     * </pre><div id="45e25f12-a1de-4257-a466-27a2ae73614c" style="width: 300px; height: 300px;"></div>
     * <script type="text/javascript">
     *   var ipex2_board = JXG.JSXGraph.initBoard('45e25f12-a1de-4257-a466-27a2ae73614c', {boundingbox: [-1, 7, 7, -1], axis: true, showcopyright: false, shownavigation: false});
     *   var ipex2_p1 = ipex2_board.create('point', [4.0, 4.0]);
     *   var ipex2_c1 = ipex2_board.create('circle', [ipex2_p1, 2.0]);
     *   var ipex2_p2 = ipex2_board.create('point', [1.0, 1.0]);
     *   var ipex2_p3 = ipex2_board.create('point', [5.0, 3.0]);
     *   var ipex2_l1 = ipex2_board.create('line', [ipex2_p2, ipex2_p3]);
     *   var ipex2_i = ipex2_board.create('intersection', [ipex2_c1, ipex2_l1, 0], {name:'D'});
     *   var ipex2_j = ipex2_board.create('otherintersection', [ipex2_c1, ipex2_l1, ipex2_i], {name:'E'});
     * </script><pre>
     */
    JXG.createOtherIntersectionPoint = function (board, parents, attributes) {
        var el, el1, el2, other;

        if (parents.length !== 3 ||
                !Type.isPoint(parents[2]) ||
                (parents[0].elementClass !== Const.OBJECT_CLASS_LINE && parents[0].elementClass !== Const.OBJECT_CLASS_CIRCLE) ||
                (parents[1].elementClass !== Const.OBJECT_CLASS_LINE && parents[1].elementClass !== Const.OBJECT_CLASS_CIRCLE)) {
            // Failure
            throw new Error("JSXGraph: Can't create 'other intersection point' with parent types '" +
                (typeof parents[0]) + "',  '" + (typeof parents[1]) + "'and  '" + (typeof parents[2]) + "'." +
                "\nPossible parent types: [circle|line,circle|line,point]");
        }

        el1 = board.select(parents[0]);
        el2 = board.select(parents[1]);
        other = board.select(parents[2]);

        el = board.create('point', [function () {
            var c = Geometry.meet(el1.stdform, el2.stdform, 0, el1.board);

            if (Math.abs(other.X() - c.usrCoords[1]) > Mat.eps ||
                    Math.abs(other.Y() - c.usrCoords[2]) > Mat.eps ||
                    Math.abs(other.Z() - c.usrCoords[0]) > Mat.eps) {
                return c;
            }

            return Geometry.meet(el1.stdform, el2.stdform, 1, el1.board);
        }], attributes);

        el.type = Const.OBJECT_TYPE_INTERSECTION;
        el.elType = 'otherintersection';
        el.parents = [el1.id, el2.id, other];

        el1.addChild(el);
        el2.addChild(el);

        el.generatePolynomial = function () {
            var poly1 = el1.generatePolynomial(el),
                poly2 = el2.generatePolynomial(el);

            if ((poly1.length === 0) || (poly2.length === 0)) {
                return [];
            }

            return [poly1[0], poly2[0]];
        };

        return el;
    };

    /**
     * @class This element is used to provide a constructor for the pole point of a line with respect to a conic or a circle.
     * @pseudo
     * @description The pole point is the unique reciprocal relationship of a line with respect to a conic.
     * The lines tangent to the intersections of a conic and a line intersect at the pole point of that line with respect to that conic.
     * A line tangent to a conic has the pole point of that line with respect to that conic as the tangent point.
     * See {@link http://en.wikipedia.org/wiki/Pole_and_polar} for more information on pole and polar.
     * @name PolePoint
     * @augments JXG.Point
     * @constructor
     * @type JXG.Point
     * @throws {Exception} If the element cannot be constructed with the given parent objects an exception is thrown.
     * @param {JXG.Conic,JXG.Circle_JXG.Point} el1,el2 or
     * @param {JXG.Point_JXG.Conic,JXG.Circle} el1,el2 The result will be the pole point of the line with respect to the conic or the circle.
     * @example
     * // Create the pole point of a line with respect to a conic
     * var p1 = board.create('point', [-1, 2]);
     * var p2 = board.create('point', [ 1, 4]);
     * var p3 = board.create('point', [-1,-2]);
     * var p4 = board.create('point', [ 0, 0]);
     * var p5 = board.create('point', [ 4,-2]);
     * var c1 = board.create('conic',[p1,p2,p3,p4,p5]);
     * var p6 = board.create('point', [-1, 4]);
     * var p7 = board.create('point', [2, -2]);
     * var l1 = board.create('line', [p6, p7]);
     * var p8 = board.create('polepoint', [c1, l1]);
     * </pre><div id='7b7233a0-f363-47dd-9df5-8018d0d17a98' class='jxgbox' style='width:400px; height:400px;'></div>
     * <script type='text/javascript'>
     * var ppex1_board = JXG.JSXGraph.initBoard('7b7233a0-f363-47dd-9df5-8018d0d17a98', {boundingbox: [-3, 5, 5, -3], axis: true, showcopyright: false, shownavigation: false});
     * var ppex1_p1 = ppex1_board.create('point', [-1, 2]);
     * var ppex1_p2 = ppex1_board.create('point', [ 1, 4]);
     * var ppex1_p3 = ppex1_board.create('point', [-1,-2]);
     * var ppex1_p4 = ppex1_board.create('point', [ 0, 0]);
     * var ppex1_p5 = ppex1_board.create('point', [ 4,-2]);
     * var ppex1_c1 = ppex1_board.create('conic',[ppex1_p1,ppex1_p2,ppex1_p3,ppex1_p4,ppex1_p5]);
     * var ppex1_p6 = ppex1_board.create('point', [-1, 4]);
     * var ppex1_p7 = ppex1_board.create('point', [2, -2]);
     * var ppex1_l1 = ppex1_board.create('line', [ppex1_p6, ppex1_p7]);
     * var ppex1_p8 = ppex1_board.create('polepoint', [ppex1_c1, ppex1_l1]);
     * </script><pre>
     * @example
     * // Create the pole point of a line with respect to a circle
     * var p1 = board.create('point', [1, 1]);
     * var p2 = board.create('point', [2, 3]);
     * var c1 = board.create('circle',[p1,p2]);
     * var p3 = board.create('point', [-1, 4]);
     * var p4 = board.create('point', [4, -1]);
     * var l1 = board.create('line', [p3, p4]);
     * var p5 = board.create('polepoint', [c1, l1]);
     * </pre><div id='7b7233a0-f363-47dd-9df5-9018d0d17a98' class='jxgbox' style='width:400px; height:400px;'></div>
     * <script type='text/javascript'>
     * var ppex2_board = JXG.JSXGraph.initBoard('7b7233a0-f363-47dd-9df5-9018d0d17a98', {boundingbox: [-3, 7, 7, -3], axis: true, showcopyright: false, shownavigation: false});
     * var ppex2_p1 = ppex2_board.create('point', [1, 1]);
     * var ppex2_p2 = ppex2_board.create('point', [2, 3]);
     * var ppex2_c1 = ppex2_board.create('circle',[ppex2_p1,ppex2_p2]);
     * var ppex2_p3 = ppex2_board.create('point', [-1, 4]);
     * var ppex2_p4 = ppex2_board.create('point', [4, -1]);
     * var ppex2_l1 = ppex2_board.create('line', [ppex2_p3, ppex2_p4]);
     * var ppex2_p5 = ppex2_board.create('polepoint', [ppex2_c1, ppex2_l1]);
     * </script><pre>
     */
    JXG.createPolePoint = function (board, parents, attributes) {
        var el, el1, el2,
            firstParentIsConic, secondParentIsConic,
            firstParentIsLine, secondParentIsLine;

        if (parents.length > 1) {
            firstParentIsConic = (parents[0].type === Const.OBJECT_TYPE_CONIC ||
                parents[0].elementClass === Const.OBJECT_CLASS_CIRCLE);
            secondParentIsConic = (parents[1].type === Const.OBJECT_TYPE_CONIC ||
                parents[1].elementClass === Const.OBJECT_CLASS_CIRCLE);

            firstParentIsLine = (parents[0].elementClass === Const.OBJECT_CLASS_LINE);
            secondParentIsLine = (parents[1].elementClass === Const.OBJECT_CLASS_LINE);
        }

/*        if (parents.length !== 2 || !((
                parents[0].type === Const.OBJECT_TYPE_CONIC ||
                parents[0].elementClass === Const.OBJECT_CLASS_CIRCLE) &&
                parents[1].elementClass === Const.OBJECT_CLASS_LINE ||
                parents[0].elementClass === Const.OBJECT_CLASS_LINE && (
                parents[1].type === Const.OBJECT_TYPE_CONIC ||
                parents[1].elementClass === Const.OBJECT_CLASS_CIRCLE))) {*/
        if (parents.length !== 2 ||
                !((firstParentIsConic && secondParentIsLine) ||
                    (firstParentIsLine && secondParentIsConic))) {
            // Failure
            throw new Error("JSXGraph: Can't create 'pole point' with parent types '" +
                (typeof parents[0]) + "' and '" + (typeof parents[1]) + "'." +
                "\nPossible parent type: [conic|circle,line], [line,conic|circle]");
        }

        if (secondParentIsLine) {
            el1 = board.select(parents[0]);
            el2 = board.select(parents[1]);
        } else {
            el1 = board.select(parents[1]);
            el2 = board.select(parents[0]);
        }

        el = board.create('point',
            [function () {
                var q = el1.quadraticform,
                    s = el2.stdform.slice(0, 3);

                return [JXG.Math.Numerics.det([s, q[1], q[2]]),
                        JXG.Math.Numerics.det([q[0], s, q[2]]),
                        JXG.Math.Numerics.det([q[0], q[1], s])];
            }], attributes);

        el.elType = 'polepoint';
        el.parents = [el1.id, el2.id];

        el1.addChild(el);
        el2.addChild(el);

        return el;
    };

    JXG.registerElement('point', JXG.createPoint);
    JXG.registerElement('glider', JXG.createGlider);
    JXG.registerElement('intersection', JXG.createIntersectionPoint);
    JXG.registerElement('otherintersection', JXG.createOtherIntersectionPoint);
    JXG.registerElement('polepoint', JXG.createPolePoint);

    return {
        Point: JXG.Point,
        createPoint: JXG.createPoint,
        createGlider: JXG.createGlider,
        createIntersection: JXG.createIntersectionPoint,
        createOtherIntersection: JXG.createOtherIntersectionPoint,
        createPolePoint: JXG.createPolePoint
    };
});<|MERGE_RESOLUTION|>--- conflicted
+++ resolved
@@ -212,8 +212,6 @@
         },
 
         /**
-<<<<<<< HEAD
-=======
          * Getter method for the distance to a second point, this is required for CAS-elements.
          * Here, function inlining was worthwile (for plotting), but in newer generations of browsers
          * this is no longer an issue.
@@ -1069,7 +1067,6 @@
         },
 
         /**
->>>>>>> 4554da41
          * Set the style of a point. Used for GEONExT import and should not be used to set the point's face and size.
          * @param {Number} i Integer to determine the style.
          * @private
