--- conflicted
+++ resolved
@@ -88,10 +88,6 @@
         delete this.type;
 
         this.coords = {};
-<<<<<<< HEAD
-=======
-
->>>>>>> 4554da41
         this.needsRegularUpdate = attributes['needsregularupdate']; 
         
         this.rotationCenter = 'centroid';
