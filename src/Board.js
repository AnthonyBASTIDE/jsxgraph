--- conflicted
+++ resolved
@@ -1832,11 +1832,7 @@
     },
 
     /**
-<<<<<<< HEAD
-     * This method is called by the browser when the user moves the mouse over the board.
-=======
      * This method is called by the browser when the mouse is moved.
->>>>>>> b7bac81c
      * @param {Event} evt The browsers event object.
      * @private
      */
