/*
    Copyright 2008-2017
        Matthias Ehmann,
        Michael Gerhaeuser,
        Carsten Miller,
        Bianca Valentin,
        Alfred Wassermann,
        Peter Wilfahrt

    This file is part of JSXGraph.

    JSXGraph is free software dual licensed under the GNU LGPL or MIT License.

    You can redistribute it and/or modify it under the terms of the

      * GNU Lesser General Public License as published by
        the Free Software Foundation, either version 3 of the License, or
        (at your option) any later version
      OR
      * MIT License: https://github.com/jsxgraph/jsxgraph/blob/master/LICENSE.MIT

    JSXGraph is distributed in the hope that it will be useful,
    but WITHOUT ANY WARRANTY; without even the implied warranty of
    MERCHANTABILITY or FITNESS FOR A PARTICULAR PURPOSE.  See the
    GNU Lesser General Public License for more details.

    You should have received a copy of the GNU Lesser General Public License and
    the MIT License along with JSXGraph. If not, see <http://www.gnu.org/licenses/>
    and <http://opensource.org/licenses/MIT/>.
 */


/*global JXG:true, define: true*/
/*jslint nomen: true, plusplus: true*/

/* depends:
 jxg
 base/constants
 math/math
 utils/color
 utils/type
 */

define([
    'jxg', 'base/constants', 'math/math', 'utils/color', 'utils/type'
], function (JXG, Const, Mat, Color, Type) {

    "use strict";

    /**
     * Options Namespace
     * @description These are the default options of the board and of all geometry elements.
     * @namespace
     * @name JXG.Options
     */
    JXG.Options = {
        jc: {
            enabled: true,
            compile: true
        },

        /*
         * Options that are used directly within the board class
         */
        board: {
            /**#@+
             * @visprop
             */

            //updateType: 'hierarchical', // 'all'

            /**
             * Bounding box of the visible area in user coordinates.
             * It is an array consisting of four values:
             * [x<sub>1</sub>, y<sub>1</sub>, x<sub>2</sub>, y<sub>2</sub>]
             *
             * The canvas will be spanned from the upper left corner (<sub>1</sub>, y<sub>1</sub>)
             * to the lower right corner (x<sub>2</sub>, y<sub>2</sub>).
             *
             * @name JXG.Board#boundingbox
             * @type Array
             * @default [-5, 5, 5, -5]
             */
            boundingBox: [-5, 5, 5, -5],

            /**
             * Additional zoom factor multiplied to {@link JXG.Board#zoomX} and {@link JXG.Board#zoomY}.
             *
             * @name JXG.Board#zoomFactor
             * @type Number
             * @default 1.0
             */
            zoomFactor: 1,

            /**
             * Zoom factor in horizontal direction.
             *
             * @name JXG.Board#zoomX
             * @see JXG.Board#zoomY
             * @type Number
             * @default 1.0
             */
            zoomX: 1,

            /**
             * Zoom factor in vertical direction.
             *
             * @name JXG.Board#zoomY
             * @see JXG.Board#zoomX
             * @type Number
             * @default 1.0
             */
            zoomY: 1,

            /**
             * Show copyright string in canvas.
             *
             * @name JXG.Board#showCopyright
             * @type Boolean
             * @default true
             */
            showCopyright: true,

            /**
             * Show default axis.
             * If shown, the horizontal axis can be accessed via JXG.Board.defaultAxes.x, the
             * vertical axis can be accessed via JXG.Board.defaultAxes.y.
             * Both axes have a sub-element "defaultTicks".
             *
             * Value can be Boolean or an object containing axis attributes.
             *
             * @name JXG.Board#axis
             * @type Boolean
             * @default false
             */
            axis: false,

            /**
             * Attributes for the default axes in case of the attribute
             * axis:true in {@link JXG.JSXGraph#iniBoard}.
             *
             * @name JXG.Board#defaultAxes
             * @type {Object}
             * @default {x: {name:'x'}, y: {name: 'y'}}
             *
             */
            defaultAxes: {
                x: {
                    name: 'x',
                    ticks: {
                        label: {
                            anchorX: 'middle',
                            anchorY: 'top',
                            fontSize: 12,
                            offset: [0, -3]
                        },
                        drawZero: false,
                        visible: 'inherit'
                    }
                },
                y: {
                    name: 'y',
                    ticks: {
                        label: {
                            anchorX: 'right',
                            anchorY: 'middle',
                            fontSize: 12,
                            offset: [-6, 0]
                        },
                        drawZero: false,
                        visible: 'inherit'
                    }
                }
            },

            /**
             * Display of navigation arrows and zoom buttons
             *
             * @name JXG.Board#showNavigation
             * @type Boolean
             * @default true
             */
            showNavigation: true,

            /**
             * Display of zoom buttons. To show zoom buttons, additionally
             * showNavigation has to be set to true.
             *
             * @name JXG.Board#showZoom
             * @type Boolean
             * @default true
             */
            showZoom: true,

            /**
             * Show a button to force reload of a construction.
             * Works only with the JessieCode tag
             *
             * @name JXG.Board#showReload
             * @type Boolean
             * @default false
             */
            showReload: false,

            showScreenshot: false,

            screenshot: {
                scale: 1.0,
                type: 'png',
                symbol: '\u2318', //'\u22b9', //'\u26f6',
                css: 'background-color:#eeeeee; opacity:1.0; border:2px solid black; border-radius:10px; text-align:center',
                cssButton:  'padding: 4px 10px; border: solid #356AA0 1px; border-radius: 5px; position: absolute; right: 2ex; top: 2ex; background-color: rgba(255, 255, 255, 0.3);',
            },

            /**
             * Show a button which allows to clear all traces of a board.
             *
             * @name JXG.Board#showClearTraces
             * @type Boolean
             * @default false
             */
            showClearTraces: false,

            /**
             * If set to true the bounding box might be changed such that
             * the ratio of width and height of the hosting HTML div is equal
             * to the ratio of wifth and height of the bounding box.
             *
             * This is necessary if circles should look like circles and not
             * like ellipses. It is recommended to set keepAspectRatio = true
             * for geometric applets. For function plotting keepAspectRatio = false
             * might be the better choice.
             *
             * @name JXG.Board#keepAspectRatio
             * @see JXG.Board#boundingbox
             * @see JXG.Board#setBoundingBox
             * @type Boolean
             * @default false
             */
            keepAspectRatio: false,

            /**
             * If set true and
             * hasPoint() is true for both an element and it's label,
             * the element (and not the label) is taken as drag element.
             *
             * If set false and hasPoint() is true for both an element and it's label,
             * the label is taken (if it is on a higher layer than the element)
             *
             * @name JXG.Board#ignoreLabels
             * @type Booelan
             * @default true
             */
            ignoreLabels: true,

            /**
             * Maximum number of digits in automatic label generation.
             * For example, if set to 1 automatic point labels end at "Z".
             * If set to 2, point labels end at "ZZ".
             *
             * @name JXG.Board#maxNameLength
             * @see JXG.Board#generateName
             * @type Number
             * @default 1
             */
            maxNameLength: 1,

            /**
             * Supply the document object. Defaults to window.document
             *
             * @name JXG.Board#document
             * @type DOM object
             * @default false (meaning window.document)
             */
            document: false,

            /**
             * If true the first element of the set JXG.board.objects having hasPoint==true is taken as drag element.
             *
             * @name JXG.Board#takeFirst
             * @type Boolean
             * @default false
             */
            takeFirst: false,

            /**
            * If true, when read from a file or string - the size of the div can be changed by the construction text.
            *
            * @name JXG.Board#takeSizeFromFile
            * @type Boolean
            * @default false
            */
            takeSizeFromFile: false,

            /**
             * Default rendering engine. Possible values are 'svg', 'canvas', 'vml', 'no'.
             * If the rendering engine is not available JSXGraph tries to detect a different engine.
             *
             * <p>
             * In case of 'canvas' it is advisable to call 'board.update()' after all elements have been
             * constructed. This ensures that all elements are drawn with their intended visual appearance.
             *
             * @name JXG.Board#renderer
             * @type String
             * @default 'svg'
             */
            renderer: 'svg',

            /**
             * Time (in msec) between two animation steps. Used in
             * {@link JXG.CoordsElement#moveAlong}, {@link JXG.CoordsElement#moveTo} and
             * {@link JXG.CoordsElement#visit}.
             *
             * @name JXG.Board#animationDelay
             * @type Number
             * @default 35
             * @see JXG.CoordsElement#moveAlong
             * @see JXG.CoordsElement#moveTo
             * @see JXG.CoordsElement#visit
             */
            animationDelay: 35,

            /**
             * Allow user interaction by registering mouse and touch events.
             *
             * @name JXG.Board#registerEvents
             * @type Boolean
             * @default true
             */
            registerEvents: true,

            /**
             * Change redraw strategy in SVG rendering engine.
             *
             * If set to 'svg', before every redrawing of the JSXGraph construction
             * the SVG sub-tree of the DOM tree is taken out of the DOM.
             *
             * If set to 'all', before every redrawing of the JSXGraph construction the
             * complete DOM tree is taken out of the DOM.
             * If set to 'none' the redrawing is done in-place.
             *
             * Using 'svg' or 'all' speeds up the update process considerably. The risk
             * is that if there is an exception, only a white div or window is left.
             *
             * @name JXG.Board#minimizeReflow
             * @type String
             * @default 'svg'
             */
            minimizeReflow: 'svg',

            /**
             * A number that will be added to the absolute position of the board used in mouse coordinate
             * calculations in {@link JXG.Board#getCoordsTopLeftCorner}.
             *
             * @name JXG.Board#offsetX
             * @see JXG.Board#offsetY
             * @type Number
             * @default 0
             */
            offsetX: 0,

            /**
             * A number that will be added to the absolute position of the board used in mouse coordinate
             * calculations in {@link JXG.Board#getCoordsTopLeftCorner}.
             *
             * @name JXG.Board#offsetY
             * @see JXG.Board#offsetX
             * @type Number
             * @default 0
             */
            offsetY: 0,

            /**
             * Control the possibilities for zoom interaction.
             *
             * Possible sub-attributes with default values are:
             * <pre>
             * zoom: {
             *   factorX: 1.25,  // horizontal zoom factor (multiplied to {@link JXG.Board#zoomX})
             *   factorY: 1.25,  // vertical zoom factor (multiplied to {@link JXG.Board#zoomY})
             *   wheel: false,     // allow zooming by mouse wheel or
             *   				   // by pinch-to-toom gesture on touch devices
             *   needShift: false, // mouse wheel zooming needs pressing of the shift key
             *   min: 0.001        // minimal values of {@link JXG.Board#zoomX} and {@link JXG.Board#zoomY}, limits zoomOut
             *   max: 1000.0       // maximal values of {@link JXG.Board#zoomX} and {@link JXG.Board#zoomY}, limits zoomIn
             *
             *   pinchHorizontal: true // Allow pinch-to-zoom to zoom only horizontal axis
             *   pinchVertical: true   // Allow pinch-to-zoom to zoom only vertical axis
             *   pinchSensitivity: 7   // Sensitivity (in degree) for recognizing horizontal or vertical pinch-to-zoom gestures.
             * }
             * </pre>
             *
             * Deprecated: zoom.eps which is superseded by zoom.min
             *
             * @name JXG.Board#zoom
             * @type Object
             * @default
             */
            zoom: {
                enabled: true,
                factorX: 1.25,
                factorY: 1.25,
                wheel: false,
                needShift: false,
                min: 0.0001,
                max: 10000.0,
                pinchHorizontal: true,
                pinchVertical: true,
                pinchSensitivity: 7
            },

            /**
             * Control the possibilities for panning interaction (i.e. moving the origin).
             *
             * Possible sub-attributes with default values are:
             * <pre>
             * pan: {
             *   enabled: true   // Allow panning
             *   needTwoFingers: true, // panning is done with two fingers on touch devices
             *   needShift: true, // mouse panning needs pressing of the shift key
             * }
             * </pre>
             *
             * @name JXG.Board#pan
             * @type Object
             * @default
             */
            pan: {
                needShift: true,
                needTwoFingers: false,
                enabled: true
            },

            /**
             * Control the possibilities for a selection rectangle.
             * Starting a selection event triggers the "startselecting" event.
             * When the mouse pointer is released, the "stopselecting" event is fired.
             * The "stopselecting" event must be supplied by the user.
             * <p>
             * Possible sub-attributes with default values are:
             * <pre>
             * selection: {
             *   enabled: false,
             *   name: 'selectionPolygon',
             *   needShift: false,  // mouse selection needs pressing of the shift key
             *   needCtrl: true,    // mouse selection needs pressing of the shift key
             *   withLines: false,  // Selection polygon has border lines
             *   vertices: {
             *       visible: false
             *   },
             *   fillColor: '#ffff00',
             *   visible: false      // Initial visibility. Should be set to false always
             * }
             * </pre>
             *
             * @example
             * board.on('stopselecting', function(){
             *     var box = board.stopSelectionMode(),
             *     // bbox has the coordinates of the selectionr rectangle.
             *     // Attention: box[i].usrCoords have the form [1, x, y], i.e.
             *     // are homogeneous coordinates.
             *     bbox = box[0].usrCoords.slice(1).concat(box[1].usrCoords.slice(1));
             *     // Set a new bounding box
             *     board.setBoundingBox(bbox, false);
             * });
             *
             * @name JXG.Board#selection
             * @see JXG.Board#startselecting
             * @see JXG.Board#stopselecting
             * @see JXG.Board#mousestartselecting
             * @see JXG.Board#pointerstartselecting
             * @see JXG.Board#touchstartselecting
             * @see JXG.Board#mousestopselecting
             * @see JXG.Board#pointerstopselecting
             * @see JXG.Board#touchstopselecting
             * @type Object
             * @default
             */
            selection: {
                enabled: false,
                name: 'selectionPolygon',
                needShift: false,
                needCtrl: true,
                withLines: false,
                vertices: {
                    visible: false
                },
                fillColor: '#ffff00',
                visible: false
            }
            /**#@-*/
        },

        /**
         * Options that are used by the navigation bar.
         *
         * Default values are
         * <pre>
         * JXG.Option.navbar: {
         *   strokeColor: '#333333',
         *   fillColor: 'transparent',
         *   highlightFillColor: '#aaaaaa',
         *   padding: '2px',
         *   position: 'absolute',
         *   fontSize: '14px',
         *   cursor: 'pointer',
         *   zIndex: '100',
         *   right: '5px',
         *   bottom: '5px'
         * },
         * </pre>
         */
        navbar: {
            strokeColor: '#333333', //'#aaaaaa',
            fillColor: 'transparent', //#f5f5f5',
            highlightFillColor: '#aaaaaa',
            padding: '2px',
            position: 'absolute',
            fontSize: '14px',
            cursor: 'pointer',
            zIndex: '100',
            right: '5px',
            bottom: '5px'
            //border: 'none 1px black',
            //borderRadius: '4px'
        },

         /*
          *  Generic options used by {@link JXG.GeometryElement}
          */
        elements: {
            // the following tag is a meta tag: http://code.google.com/p/jsdoc-toolkit/wiki/MetaTags

            /**#@+
             * @visprop
             */

            /**
             * The stroke color of the given geometry element.
             * @type String
             * @name JXG.GeometryElement#strokeColor
             * @see JXG.GeometryElement#highlightStrokeColor
             * @see JXG.GeometryElement#strokeWidth
             * @see JXG.GeometryElement#strokeOpacity
             * @see JXG.GeometryElement#highlightStrokeOpacity
             * @default {@link JXG.Options.elements.color#strokeColor}
             */
            strokeColor: '#0000ff',

            /**
             * The stroke color of the given geometry element when the user moves the mouse over it.
             * @type String
             * @name JXG.GeometryElement#highlightStrokeColor
             * @see JXG.GeometryElement#strokeColor
             * @see JXG.GeometryElement#strokeWidth
             * @see JXG.GeometryElement#strokeOpacity
             * @see JXG.GeometryElement#highlightStrokeOpacity
             * @default {@link JXG.Options.elements.color#highlightStrokeColor}
             */
            highlightStrokeColor: '#C3D9FF',

            /**
             * The fill color of this geometry element.
             * @type String
             * @name JXG.GeometryElement#fillColor
             * @see JXG.GeometryElement#highlightFillColor
             * @see JXG.GeometryElement#fillOpacity
             * @see JXG.GeometryElement#highlightFillOpacity
             * @default {@link JXG.Options.elements.color#fillColor}
             */
            fillColor: 'red',

            /**
             * The fill color of the given geometry element when the mouse is pointed over it.
             * @type String
             * @name JXG.GeometryElement#highlightFillColor
             * @see JXG.GeometryElement#fillColor
             * @see JXG.GeometryElement#fillOpacity
             * @see JXG.GeometryElement#highlightFillOpacity
             * @default {@link JXG.Options.elements.color#highlightFillColor}
             */
            highlightFillColor: 'none',

            /**
             * Opacity for element's stroke color.
             * @type number
             * @name JXG.GeometryElement#strokeOpacity
             * @see JXG.GeometryElement#strokeColor
             * @see JXG.GeometryElement#highlightStrokeColor
             * @see JXG.GeometryElement#strokeWidth
             * @see JXG.GeometryElement#highlightStrokeOpacity
             * @default {@link JXG.Options.elements#strokeOpacity}
             */
            strokeOpacity: 1,

            /**
             * Opacity for stroke color when the object is highlighted.
             * @type number
             * @name JXG.GeometryElement#highlightStrokeOpacity
             * @see JXG.GeometryElement#strokeColor
             * @see JXG.GeometryElement#highlightStrokeColor
             * @see JXG.GeometryElement#strokeWidth
             * @see JXG.GeometryElement#strokeOpacity
             * @default {@link JXG.Options.elements#highlightStrokeOpacity}
             */
            highlightStrokeOpacity: 1,

            /**
             * Opacity for fill color.
             * @type number
             * @name JXG.GeometryElement#fillOpacity
             * @see JXG.GeometryElement#fillColor
             * @see JXG.GeometryElement#highlightFillColor
             * @see JXG.GeometryElement#highlightFillOpacity
             * @default {@link JXG.Options.elements.color#fillOpacity}
             */
            fillOpacity: 1,

            /**
             * Opacity for fill color when the object is highlighted.
             * @type number
             * @name JXG.GeometryElement#highlightFillOpacity
             * @see JXG.GeometryElement#fillColor
             * @see JXG.GeometryElement#highlightFillColor
             * @see JXG.GeometryElement#fillOpacity
             * @default {@link JXG.Options.elements.color#highlightFillOpacity}
             */
            highlightFillOpacity: 1,

            /**
             * Transition duration (in milliseconds) for color and opacity
             * changes. Works in SVG renderer, only.
             * @type Number
             * @name JXG.GeometryElement#transitionDuration
             * @see JXG.GeometryElement#strokeColor
             * @see JXG.GeometryElement#highlightStrokeColor
             * @see JXG.GeometryElement#strokeOpacity
             * @see JXG.GeometryElement#highlightStrokeOpacity
             * @see JXG.GeometryElement#fillColor
             * @see JXG.GeometryElement#highlightFillColor
             * @see JXG.GeometryElement#fillOpacity
             * @see JXG.GeometryElement#highlightFillOpacity
             * @default {@link JXG.Options.elements#transitionDuration}
             */
            transitionDuration: 100,

            /**
             * Width of the element's stroke.
             * @type number
             * @name JXG.GeometryElement#strokeWidth
             * @see JXG.GeometryElement#strokeColor
             * @see JXG.GeometryElement#highlightStrokeColor
             * @see JXG.GeometryElement#strokeOpacity
             * @see JXG.GeometryElement#highlightStrokeOpacity
             * @default {@link JXG.Options.elements#strokeWidth}
             */
            strokeWidth: 2,

            /**
             * Width of the element's stroke when the mouse is pointed over it.
             * @type number
             * @name JXG.GeometryElement#highlightStrokeWidth
             * @see JXG.GeometryElement#strokeColor
             * @see JXG.GeometryElement#highlightStrokeColor
             * @see JXG.GeometryElement#strokeOpacity
             * @see JXG.GeometryElement#highlightStrokeOpacity
             * @see JXG.GeometryElement#highlightFillColor
             * @default {@link JXG.Options.elements#strokeWidth}
             */
            highlightStrokeWidth: 2,

            /**
             * If true the element is fixed and can not be dragged around. The element
             * will be repositioned on zoom and moveOrigin events.
             * @type Boolean
             * @default false
             * @name JXG.GeometryElement#fixed
             */
            fixed: false,

            /**
             * If true the element is fixed and can not be dragged around. The element
             * will even stay at its position on zoom and moveOrigin events.
             * Only free elements like points, texts, curves can be frozen.
             * @type Boolean
             * @default false
             * @name JXG.GeometryElement#frozen
             */
            frozen: false,

            /**
             * If true a label will display the element's name.
             * @type Boolean
             * @default false
             * @name JXG.GeometryElement#withLabel
             */
            withLabel: false,

            /**
             * If false the element won't be visible on the board, otherwise it is shown.
             * @type boolean
             * @name JXG.GeometryElement#visible
             * @see JXG.GeometryElement#hideElement
             * @see JXG.GeometryElement#showElement
             * @default true
             */
            visible: true,

            /**
             * A private element will be inaccessible in certain environments, e.g. a graphical user interface.
             * @default false
             */
            priv: false,

            /**
             * Display layer which will contain the element.
             * @see JXG.Options#layer
             * @default See {@link JXG.Options#layer}
             */
            layer: 0,

            /**
             * Determines the elements border-style.
             * Possible values are:
             * <ul><li>0 for a solid line</li>
             * <li>1 for a dotted line</li>
             * <li>2 for a line with small dashes</li>


             * <li>3 for a line with medium dashes</li>
             * <li>4 for a line with big dashes</li>
             * <li>5 for a line with alternating medium and big dashes and large gaps</li>
             * <li>6 for a line with alternating medium and big dashes and small gaps</li></ul>
             * @type Number
             * @name JXG.GeometryElement#dash
             * @default 0
             */
            dash: 0,

            /**
             * If true the element will get a shadow.
             * @type boolean
             * @name JXG.GeometryElement#shadow
             * @default false
             */
            shadow: false,

            /**
             * If true the element will be traced, i.e. on every movement the element will be copied
             * to the background. Use {@link JXG.GeometryElement#clearTrace} to delete the trace elements.
             * @see JXG.GeometryElement#clearTrace
             * @see JXG.GeometryElement#traces
             * @see JXG.GeometryElement#numTraces
             * @type Boolean
             * @default false
             * @name JXG.GeometryElement#trace
             */
            trace: false,

            /**
             * Extra visual properties for traces of an element
             * @type Object
             * @see JXG.GeometryElement#trace
             * @name JXG.GeometryElement#traceAttributes
             */
            traceAttributes: {},

            /**
             *
             * @type Boolean
             * @default true
             * @name JXG.GeometryElement#highlight
             */
            highlight: true,

            /**
             * If this is set to true, the element is updated in every update
             * call of the board. If set to false, the element is updated only after
             * zoom events or more generally, when the bounding box has been changed.
             * Examples for the latter behaviour should be axes.
             * @type Boolean
             * @default true
             * @see JXG.GeometryElement#needsRegularUpdate
             * @name JXG.GeometryElement#needsRegularUpdate
             */
            needsRegularUpdate: true,

            /**
             * Snaps the element or its parents to the grid. Currently only relevant for points, circles,
             * and lines. Points are snapped to grid directly, on circles and lines it's only the parent
             * points that are snapped
             * @type Boolean
             * @default false
             * @name JXG.GeometryElement#snapToGrid
             */
            snapToGrid: false,

            /**
             * Determines whether two-finger manipulation of this object may change its size.
             * If set to false, the object is only rotated and translated.
             * @type Boolean
             * @default true
             * @name JXG.GeometryElement#scalable
             */
            scalable: true,

            /**
             * If the element is dragged it will be moved on mousedown or touchstart to the
             * top of its layer. Works only for SVG renderer and for ssimple elements
             * consisting of one SVG node.
             * @type Boolean
             * @default false
             * @name JXG.GeometryElement#scalable
             */
            dragToTopOfLayer: false,

            /*draft options */
            draft: {
                /**
                 * If true the element will be drawn in grey scale colors to visualize that it's only a draft.
                 * @type boolean
                 * @name JXG.GeometryElement#draft
                 * @default {@link JXG.Options.elements.draft#draft}
                 */
                draft: false,
                strokeColor: '#565656',
                fillColor: '#565656',
                strokeOpacity: 0.8,
                fillOpacity: 0.8,
                strokeWidth: 1
            },

            /**
             * @private
             * By default, an element is not a label. Do not change this.
             */
            isLabel: false
            // close the meta tag
            /**#@-*/
        },

         /*
          *  Generic options used by {@link JXG.Ticks}
          */
        ticks: {
            /**#@+
             * @visprop
             */

            /**
             * A function that expects two {@link JXG.Coords}, the first one representing the coordinates of the
             * tick that is to be labeled, the second one the coordinates of the center (the tick with position 0).
             *
             * @type function
             * @name Ticks#generateLabelText
             */
            generateLabelText: null,

            /**
             * A function that expects two {@link JXG.Coords}, the first one representing the coordinates of the
             * tick that is to be labeled, the second one the coordinates of the center (the tick with position 0).
             *
             * @deprecated Use {@link JGX.Options@generateLabelValue}
             * @type function
             * @name Ticks#generateLabelValue
             */
            generateLabelValue: null,

            /**
             * Draw labels yes/no
             *
             * @type Boolean
             * @name Ticks#drawLabels
             * @default false
             */
            drawLabels: false,
            label: {
            },

            /**
             * Use the unicode character 0x2212, i.e. the HTML entity &amp;minus; as minus sign.
             * That is &minus;1 instead of -1.
             *
             * @type Boolean
             * @name Ticks#useUnicodeMinus
             * @default true
             */
            useUnicodeMinus: true,

            /**
             * Determine the position of the tick with value 0. 'left' means point1 of the line, 'right' means point2,
             * and 'middle' is equivalent to the midpoint of the defining points. This attribute is ignored if the parent
             * line is of type axis and is parallel to either the x (i.e. y = 0) or the y (i.e. x = 0) axis.
             *
             * @type String
             * @name Ticks#anchor
             * @default 'left'
             */
            anchor: 'left',

            /**
             * Draw the zero tick, that lies at line.point1?
             *
             * @type Boolean
             * @name Ticks#drawZero
             * @default false
             */
            drawZero: false,

            /**
             * If the distance between two ticks is too big we could insert new ticks. If insertTicks
             * is <tt>true</tt>, we'll do so, otherwise we leave the distance as is.
             * This option is ignored if equidistant is false. In the example below the distance between
             * two ticks is given as <tt>1</tt> but because insertTicks is set to true many ticks will
             * be omitted in the rendering process to keep the display clear.
             *
             * @type Boolean
             * @name Ticks#insertTicks
             * @see Ticks#equidistant
             * @see Ticks#minTicksDistance
             * @default false
             * @example
             * // Create an axis providing two coord pairs.
             *   var p1 = board.create('point', [0, 0]);
             *   var p2 = board.create('point', [50, 25]);
             *   var l1 = board.create('line', [p1, p2]);
             *   var t = board.create('ticks', [l1, 1], {
             *      insertTicks: true,
             *      majorHeight: -1,
             *      label: {
             *          offset: [4, -9]
             *      },
             *      drawLabels: true
             *  });
             * </pre><div class="jxgbox" id="2f6fb842-40bd-4223-aa28-3e9369d2097f" style="width: 300px; height: 300px;"></div>
             * <script type="text/javascript">
             * (function () {
             *   var board = JXG.JSXGraph.initBoard('2f6fb842-40bd-4223-aa28-3e9369d2097f', {boundingbox: [-100, 70, 70, -100], showcopyright: false, shownavigation: false});
             *   var p1 = board.create('point', [0, 0]);
             *   var p2 = board.create('point', [50, 25]);
             *   var l1 = board.create('line', [p1, p2]);
             *   var t = board.create('ticks', [l1, 1], {insertTicks: true, majorHeight: -1, label: {offset: [4, -9]}, drawLabels: true});
             * })();
             * </script><pre>
             */
            insertTicks: false,
            minTicksDistance: 10,

            /**
             * Total height of a minor tick. If negative the full height of the board is taken.
             *
             * @type Number
             * @name Ticks#minorHeight
             * @default 4
             */
            minorHeight: 4,

            /**
             * Total height of a major tick. If negative the full height of the board is taken.
             *
             * @type Number
             * @name Ticks#majorHeight
             * @default 10
             */
            majorHeight: 10,

            /**
             * Decides in which direction finite ticks are visible. Possible values are either the constants
             * 0=false or 1=true or a function returning 0 or 1.
             *
             * In case of [0,1] the tick is only visible to the right of the line. In case of
             * [1,0] the tick is only visible to the left of the line.
             *
             * @type Array
             * @name Ticks#tickEndings
             * @default [1, 1]
             */
            tickEndings: [1, 1],

            /**
             * The number of minor ticks between two major ticks.
             * @type Number
             * @name Ticks#minorTicks
             * @default 4
             */
            minorTicks: 4,

            /**
             * Scale the ticks but not the tick labels.
             * @type Number
             * @default 1
             * @name Ticks#scale
             * @see Ticks#scaleSymbol
             */
            scale: 1,

            /**
             * A string that is appended to every tick, used to represent the scale
             * factor given in {@link JXG.Ticks#scaleSymbol}.
             *
             * @type String
             * @default ''
             * @name Ticks#scaleSymbol
             * @see Ticks#scale
             */
            scaleSymbol: '',

            /**
             * User defined labels for special ticks. Instead of the i-th tick's position, the i-th string stored in this array
             * is shown. If the number of strings in this array is less than the number of special ticks, the tick's position is
             * shown as a fallback.
             *
             * @type Array
             * @name Ticks#labels
             * @default []
             */
            labels: [],

            /**
             * The maximum number of characters a tick label can use.
             *
             * @type Number
             * @name Ticks#maxLabelLength
             * @see Ticks#precision
             * @default 5
             */
            maxLabelLength: 5,

            /**
             * If a label exceeds {@link JXG.Ticks#maxLabelLength} this determines the precision used to shorten the tick label.
             *
             * @type Number
             * @name Ticks#precision
             * @see Ticks#maxLabelLength
             * @default 3
             */
            precision: 3,

            /**
             * The default distance between two ticks. Please be aware that this value does not have
             * to be used if {@link JXG.Ticks#insertTicks} is set to true.
             *
             * @type Number
             * @name Ticks#ticksDistance
             * @see Ticks#equidistant
             * @see Ticks#insertTicks
             * @default 1
             */
            ticksDistance: 1,
            strokeOpacity: 1,
            strokeWidth: 1,
            strokeColor: 'black',
            highlightStrokeColor: '#888888',
            visible: 'inherit',

            /**
             * Whether line boundaries should be counted or not in the lower and upper bounds when
             * creating ticks.
             *
             * @type Boolean
             * @name Ticks#includeBoundaries
             * @default false
             */
            includeBoundaries: false
            // close the meta tag
            /**#@-*/
        },

         /*
          *  Generic options used by {@link JXG.Hatch}
          */
        hatch: {
            drawLabels: false,
            drawZero: true,
            majorHeight: 20,
            anchor: 'middle',
            strokeWidth: 2,
            strokeColor: 'blue',
            ticksDistance: 0.2
        },

        /**
         * Precision options.
         *
         * The default values are
         * <pre>
         * JXG.Options.precision: {
         *   touch: 30,
         *   touchMax: 100,
         *   mouse: 4,
         *   epsilon: 0.0001,
         *   hasPoint: 4
         * }
         * </pre>
         */
        precision: {
            touch: 30,
            touchMax: 100,
            mouse: 4,
            epsilon: 0.0001,
            hasPoint: 4
        },

        /**
         * Default ordering of the layers.
         *
         * The default values are
         * <pre>
         * JXG.Options.layer: {
         *   numlayers: 20, // only important in SVG
         *   text: 9,
         *   point: 9,
         *   glider: 9,
         *   arc: 8,
         *   line: 7,
         *   circle: 6,
         *   curve: 5,
         *   turtle: 5,
         *   polygon: 3,
         *   sector: 3,
         *   angle: 3,
         *   integral: 3,
         *   axis: 2,
         *   ticks: 2,
         *   grid: 1,
         *   image: 0,
         *   trace: 0
         * }
         * </pre>
         */
        layer: {
            numlayers: 20, // only important in SVG
            text: 9,
            point: 9,
            glider: 9,
            arc: 8,
            line: 7,
            circle: 6,
            curve: 5,
            turtle: 5,
            polygon: 3,
            sector: 3,
            angle: 3,
            integral: 3,
            axis: 2,
            ticks: 2,
            grid: 1,
            image: 0,
            trace: 0
        },

        /* special angle options */
        angle: {
            /**#@+
             * @visprop
             */

            withLabel: true,

            /**
             * Radius of the sector, displaying the angle.
             *
             * @type Number
             * @name Angle#radius
             * @default 0.5
             * @visprop
             */
            radius: 0.5,

            /**
             * Display type of the angle field. Possible values are
             * 'sector' or 'sectordot' or 'square' or 'none'.
             *
             * @type String
             * @default 'sector'
             * @name Angle#type
             * @visprop
             */
            type: 'sector',

            /**
             * Display type of the angle field in case of a right angle. Possible values are
             * 'sector' or 'sectordot' or 'square' or 'none'.
             *
             * @type String
             * @default square
             * @name Angle#orthoType
             * @see Angle#orthoSensitivity
             * @visprop
             */
            orthoType: 'square',

            /**
             * Sensitivity (in degrees) to declare an angle as right angle.
             * If the angle measure is inside this distance from a rigth angle, the orthoType
             * of the angle is used for display.
             *
             * @type Number
             * @default 1.0
             * @name Angle#orthoSensitivity
             * @see Angle#orthoType
             * @visprop
             */
            orthoSensitivity: 1.0,

            fillColor: '#FF7F00',
            highlightFillColor: '#FF7F00',
            strokeColor: '#FF7F00',
            fillOpacity: 0.3,
            highlightFillOpacity: 0.3,

            /**
             * @deprecated
             */
            radiuspoint: {
                withLabel: false,
                visible: false,
                name: ''
            },
            /**
             * @deprecated
             */
            pointsquare: {
                withLabel: false,
                visible: false,
                name: ''
            },

            dot: {
                visible: false,
                strokeColor: 'none',
                fillColor: 'black',
                size: 2,
                face: 'o',
                withLabel: false,
                name: ''
            },
            label: {
                position: 'top',
                offset: [0, 0],
                strokeColor: '#0000FF'
            },

            arc: {
                visible: false
            }

            /**#@-*/
        },

        /* special arc options */
        arc: {
            /**#@+
             * @visprop
             */

            label: {},
            firstArrow: false,
            lastArrow: false,
            fillColor: 'none',
            highlightFillColor: 'none',
            strokeColor: '#0000ff',
            highlightStrokeColor: '#C3D9FF',
            useDirection: false

            /**#@-*/
        },

        /* special axis options */
        axis: {
            /**#@+
             * @visprop
             */

            name: '',                            // By default, do not generate names for axes.
<<<<<<< HEAD
            needsRegularUpdate: false,           // Axes only updated after zooming and moving of the origin.
=======
            needsRegularUpdate: true,         // Axes only updated after zooming and moving of the origin.
>>>>>>> c21dc6f5
            strokeWidth: 1,
            strokeColor: '#666666',
            highlightStrokeWidth: 1,
            highlightStrokeColor: '#888888',
            withTicks: true,
            straightFirst: true,
            straightLast: true,
            lastArrow: true,
            margin: -4,
            withLabel: false,
            scalable: false,

            /**
             * Attributes for ticks of the axis.
             *
             * @type Ticks
             * @name Axis#ticks
             */
            ticks: {
                label: {
                    offset: [4, -12 + 3],     // This seems to be a good offset for 12 point fonts
                    parse: false,
                    needsRegularUpdate: true,
                    display: 'internal',
                    layer: 9
                },
<<<<<<< HEAD
                visible: 'inherit',
                needsRegularUpdate: false,
=======
                needsRegularUpdate: true,
>>>>>>> c21dc6f5
                strokeWidth: 1,
                strokeColor: '#666666',
                highlightStrokeColor: '#888888',
                drawLabels: true,
                drawZero: false,
                insertTicks: true,
                minTicksDistance: 5,
                minorHeight: 10,          // if <0: full width and height
                majorHeight: -1,          // if <0: full width and height
                tickEndings: [0, 1],
                minorTicks: 4,
                ticksDistance: 1,         // TODO doc
                strokeOpacity: 0.25
            },

            /**
             * Attributes for first point the axis.
             *
             * @type Point
             * @name Axis#point1
             */
            point1: {                  // Default values for point1 if created by line
                needsRegularUpdate: false
            },

            /**
             * Attributes for second point the axis.
             *
             * @type Point
             * @name Axis#point2
             */
            point2: {                  // Default values for point2 if created by line
                needsRegularUpdate: false
            },

            /**
             * Attributes for the axis label.
             *
             * @type Label
             * @name Axis#label
             */
            label: {
                position: 'lft',
                offset: [10, 10]
            }
            /**#@-*/
        },

        /* special options for angle bisector of 3 points */
        bisector: {
            /**#@+
             * @visprop
             */

            strokeColor: '#000000', // Bisector line

            /**
             * Attributes for the helper point of the bisector.
             *
             * @type Point
             * @name Bisector#point
             */
            point: {               // Bisector point
                visible: false,
                fixed: false,
                withLabel: false,
                name: ''
            }

            /**#@-*/
        },

        /* special options for the 2 bisectors of 2 lines */
        bisectorlines: {
            /**#@+
             * @visprop
             */

            /**
             * Attributes for first line.
             *
             * @type Line
             * @name Bisectorlines#line1
             */
            line1: {               //
                strokeColor: 'black'
            },

            /**
             * Attributes for second line.
             *
             * @type Line
             * @name Bisectorlines#line2
             */
            line2: {               //
                strokeColor: 'black'
            }

            /**#@-*/
        },

        /* special button options */
        button: {
            /**#@+
             * @visprop
             */

            /**
             * Control the attribute "disabled" of the HTML button.
             *
             * @name disabled
             * @memberOf Button.prototype
             *
             * @type Boolean
             * @default false
             */
            disabled: false,

            /**#@-*/
        },

        /* special chart options */
        chart: {
            /**#@+
             * @visprop
             */

            chartStyle: 'line',
            colors: ['#B02B2C', '#3F4C6B', '#C79810', '#D15600', '#FFFF88', '#C3D9FF', '#4096EE', '#008C00'],
            highlightcolors: null,
            fillcolor: null,
            highlightonsector: false,
            highlightbysize: false,

            fillOpacity: 0.6,
            withLines:  false,

            label: {
            }
            /**#@-*/
        },

        /* special html slider options */
        checkbox: {
            /**#@+
             * @visprop
             */

            /**
             * Control the attribute "disabled" of the HTML checkbox.
             *
             * @name disabled
             * @memberOf Checkbox.prototype
             *
             * @type Boolean
             * @default false
             */
            disabled: false,

            /**#@-*/
        },

        /*special circle options */
        circle: {
            /**#@+
             * @visprop
             */

            /**
             * If <tt>true</tt>, moving the mouse over inner points triggers hasPoint.
             *
             * @see JXG.GeometryElement#hasPoint
             * @name Circle#hasInnerPoints
             * @type Boolean
             * @default false
             */
            hasInnerPoints: false,

            fillColor: 'none',
            highlightFillColor: 'none',
            strokeColor: '#0000ff',
            highlightStrokeColor: '#C3D9FF',

            /**
             * Attributes for center point.
             *
             * @type Point
             * @name Circle#center
             */
            center: {
                visible: false,
                withLabel: false,
                fixed: false,
                name: ''
            },

            /**
             * Attributes for circle label.
             *
             * @type Label
             * @name Circle#label
             */
            label: {
                position: 'urt'
            }
            /**#@-*/
        },

        /* special options for circumcircle of 3 points */
        circumcircle: {
            /**#@+
             * @visprop
             */

            fillColor: 'none',
            highlightFillColor: 'none',
            strokeColor: '#0000ff',
            highlightStrokeColor: '#C3D9FF',

            /**
             * Attributes for center point.
             *
             * @type Point
             * @name Circumcircle#center
             */
            center: {               // center point
                visible: false,
                fixed: false,
                withLabel: false,
                name: ''
            }
            /**#@-*/
        },

        circumcirclearc: {
            /**#@+
             * @visprop
             */

            fillColor: 'none',
            highlightFillColor: 'none',
            strokeColor: '#0000ff',
            highlightStrokeColor: '#C3D9FF',

            /**
             * Attributes for center point.
             *
             * @type Point
             * @name CircumcircleArc#center
             */
            center: {
                visible: false,
                withLabel: false,
                fixed: false,
                name: ''
            }
            /**#@-*/
        },

        /* special options for circumcircle sector of 3 points */
        circumcirclesector: {
            /**#@+
             * @visprop
             */

            useDirection: true,
            fillColor: '#00FF00',
            highlightFillColor: '#00FF00',
            fillOpacity: 0.3,
            highlightFillOpacity: 0.3,
            strokeColor: '#0000ff',
            highlightStrokeColor: '#C3D9FF',

            /**
             * Attributes for center point.
             *
             * @type Point
             * @name Circle#point
             */
            point: {
                visible: false,
                fixed: false,
                withLabel: false,
                name: ''
            }
            /**#@-*/
        },

        /* special conic options */
        conic: {
            /**#@+
             * @visprop
             */

            fillColor: 'none',
            highlightFillColor: 'none',
            strokeColor: '#0000ff',
            highlightStrokeColor: '#C3D9FF',

            /**
             * Attributes for foci points.
             *
             * @type Point
             * @name Conic#foci
             */
            foci: {
                // points
                fixed: false,
                visible: false,
                withLabel: false,
                name: ''
            }
            /**#@-*/
        },

        /* special curve options */
        curve: {
            strokeWidth: 1,
            strokeColor: '#0000ff',
            fillColor: 'none',
            fixed: true,

            useQDT: false,

            /**#@+
             * @visprop
             */

            /**
             * The data points of the curve are not connected with straight lines but with bezier curves.
             * @name Curve#handDrawing
             * @type Boolean
             * @default false
             */
            handDrawing: false,

            /**
             * The curveType is set in {@link JXG.Curve#generateTerm} and used in {@link JXG.Curve#updateCurve}.
             * Possible values are <ul>
             * <li>'none'</li>
             * <li>'plot': Data plot</li>
             * <li>'parameter': we can not distinguish function graphs and parameter curves</li>
             * <li>'functiongraph': function graph</li>
             * <li>'polar'</li>
             * <li>'implicit' (not yet)</li></ul>
             * Only parameter and plot are set directly. Polar is set with {@link JXG.GeometryElement#setAttribute} only.
             * @name Curve#curveType
             * @type String
             * @default null
             */
            curveType: null,

            /**
             * Apply Ramer-Douglas-Peuker smoothing.
             *
             * @type Boolean
             * @name Curve#RDPsmoothing
             * @default false
             */
            RDPsmoothing: false,     // Apply the Ramer-Douglas-Peuker algorithm

            /**
             * Number of points used for plotting triggered by up events in case {@link Curve#doAdvancedPlot} is false.
             *
             * @name Curve#numberPointsHigh
             * @see Curve#doAdvancedPlot
             * @type Number
             * @default 1600
             */
            numberPointsHigh: 1600,  // Number of points on curves after mouseUp

            /**
             * Number of points used for plotting triggered by move events in case {@link Curve#doAdvancedPlot} is false.
             *
             * @name Curve#numberPointsLow
             * @see Curve#doAdvancedPlot
             * @type Number
             * @default 400
             */
            numberPointsLow: 400,    // Number of points on curves after mousemove

            /**
             * If true use a recursive bisection algorithm.
             * It is slower, but usually the result is better. It tries to detect jumps
             * and singularities.
             *
             * @name Curve#doAdvancedPlot
             * @type Boolean
             * @default true
             */
            doAdvancedPlot: true,

            /**
             * If true use the algorithm by Gillam and Hohenwarter, which was default until version 0.98.
             *
             * @name Curve#doAdvancedPlotOld
             * @see Curve#doAdvancedPlot
             * @type Boolean
             * @default false
             */
            doAdvancedPlotOld: false,

            /**
             * Attributes for circle label.
             *
             * @type Label
             * @name Circle#label
             */
            label: {
                position: 'lft'
            }

            /**#@-*/
        },

        glider: {
            /**#@+
             * @visprop
             */

            label: {}
            /**#@-*/
        },

        /* special grid options */
        grid: {
            /**#@+
             * @visprop
             */

            /* grid styles */
            needsRegularUpdate: false,
            hasGrid: false,
            gridX: 1,
            gridY: 1,
            //strokeColor: '#C0C0C0',
            strokeColor: '#C0C0C0',
            strokeOpacity: 0.5,
            strokeWidth: 1,
            dash: 0,    // dashed grids slow down the iPad considerably
            /* snap to grid options */

            /**
             * @deprecated
             */
            snapToGrid: false,
            /**
             * @deprecated
             */
            snapSizeX: 10,
            /**
             * @deprecated
             */
            snapSizeY: 10

            /**#@-*/
        },

        group: {
            needsRegularUpdate: true
        },

        /* special html slider options */
        htmlslider: {
            /**#@+
             * @visprop
             */

            /**
             *
             * These affect the DOM element input type="range".
             * The other attributes affect the DOM element div containing the range element.
             */
            widthRange: 100,
            widthOut: 34,
            step: 0.01,

            frozen: true,
            isLabel: false,
            strokeColor: 'black',
            display: 'html',
            anchorX: 'left',
            anchorY: 'middle',
            withLabel: false

            /**#@-*/
        },

        /* special image options */
        image: {
            /**#@+
             * @visprop
             */

            imageString: null,
            fillOpacity: 1.0,
            highlightFillOpacity: 0.6,


            /**
             * Defines the CSS class used by the image. CSS attributes defined in
             * this class will overwrite the corresponding JSXGraph attributes, e.g.
             * opacity.
             * The default CSS class is defined in jsxgraph.css.
             *
             * @name Image#cssClass
             *
             * @see Image#highlightCssClass
             * @type String
             * @default 'JXGimage'
             */
            cssClass: 'JXGimage',

            /**
             * Defines the CSS class used by the image when highlighted.
             * CSS attributes defined in this class will overwrite the
             * corresponding JSXGraph attributes, e.g. highlightFillOpacity.
             * The default CSS class is defined in jsxgraph.css.
             *
             * @name Image#highlightCssClass
             *
             * @see Image#cssClass
             * @type String
             * @default 'JXGimageHighlight'
             */
            highlightCssClass: 'JXGimageHighlight',

            /**
             * Image rotation in degrees.
             *
             * @name Image#rotate
             * @type Number
             * @default 0
             */
            rotate: 0,

            /**
             * Defines together with {@link Image#snapSizeY} the grid the image snaps on to.
             * The image will only snap on integer multiples to snapSizeX in x and snapSizeY in y direction.
             * If this value is equal to or less than <tt>0</tt>, it will use the grid displayed by the major ticks
             * of the default ticks of the default x axes of the board.
             *
             * @name Image#snapSizeX
             *
             * @see JXG.Point#snapToGrid
             * @see Image#snapSizeY
             * @see JXG.Board#defaultAxes
             * @type Number
             * @default 1
             */
            snapSizeX: 1,

            /**
             * Defines together with {@link Image#snapSizeX} the grid the image snaps on to.
             * The image will only snap on integer multiples to snapSizeX in x and snapSizeY in y direction.
             * If this value is equal to or less than <tt>0</tt>, it will use the grid displayed by the major ticks
             * of the default ticks of the default y axes of the board.
             *
             * @name Image#snapSizeY
             *
             * @see JXG.Point#snapToGrid
             * @see Image#snapSizeX
             * @see JXG.Board#defaultAxes
             * @type Number
             * @default 1
             */
            snapSizeY: 1,

            /**
             * List of attractor elements. If the distance of the image is less than
             * attractorDistance the image is made to glider of this element.
             *
             * @name Image#attractors
             *
             * @type array
             * @default empty
             */
            attractors: []

            /**#@-*/
        },

        /* special options for incircle of 3 points */
        incircle: {
            /**#@+
             * @visprop
             */

            fillColor: 'none',
            highlightFillColor: 'none',
            strokeColor: '#0000ff',
            highlightStrokeColor: '#C3D9FF',

            /**
             * Attributes of circle center.
             *
             * @type Point
             * @name Incircle#center
             */
            center: {               // center point
                visible: false,
                fixed: false,
                withLabel: false,
                name: ''
            }
            /**#@-*/
        },

        inequality: {
            /**#@+
             * @visprop
             */

            fillColor: 'red',
            fillOpacity: 0.2,
            strokeColor: 'none',

            /**
             * By default an inequality is less (or equal) than. Set inverse to <tt>true</tt> will consider the inequality
             * greater (or equal) than.
             *
             * @type Boolean
             * @default false
             * @name Inequality#inverse
             * @visprop
             */
            inverse: false
            /**#@-*/
        },

        infobox: {
            /**#@+
             * @visprop
             */

            fontSize: 12,
            isLabel: false,
            strokeColor: '#bbbbbb',
            display: 'html',             // 'html' or 'internal'
            anchorX: 'left',             //  'left', 'middle', or 'right': horizontal alignment
                                         //  of the text.
            anchorY: 'middle',           //  'top', 'middle', or 'bottom': vertical alignment
                                         //  of the text.
            cssClass: 'JXGinfobox',
            rotate: 0,                   // works for non-zero values only in combination
                                         // with display=='internal'
            visible: true,
            parse: false,
            transitionDuration: 0,
            needsRegularUpdate: false

            /**#@-*/
        },

        /* special options for integral */
        integral: {
            /**#@+
             * @visprop
             */

            axis: 'x',        // 'x' or 'y'
            withLabel: true,    // Show integral value as text
            strokeWidth: 0,
            strokeOpacity: 0,
            fillColor: 'red',
            fillOpacity: 0.4,
            highlightFillColor: 'red',
            highlightFillOpacity: 0.2,

            /**
             * Attributes of the (left) starting point of the integral.
             *
             * @type Point
             * @name Integral#curveLeft
             * @see Integral#baseLeft
             */
            curveLeft: {    // Start point
                visible: true,
                withLabel: false,
                color: 'red',
                fillOpacity: 0.8,
                layer: 9
            },

            /**
             * Attributes of the (left) base point of the integral.
             *
             * @type Point
             * @name Integral#baseLeft
             * @see Integral#curveLeft
             */
            baseLeft: {    // Start point
                visible: false,
                fixed: false,
                withLabel: false,
                name: ''
            },

            /**
             * Attributes of the (right) end point of the integral.
             *
             * @type Point
             * @name Integral#curveRight
             * @see Integral#baseRight
             */
            curveRight: {      // End point
                visible: true,
                withLabel: false,
                color: 'red',
                fillOpacity: 0.8,
                layer: 9
            },

            /**
             * Attributes of the (right) base point of the integral.
             *
             * @type Point
             * @name Integral#baseRight
             * @see Integral#curveRight
             */
            baseRight: {      // End point
                visible: false,
                fixed: false,
                withLabel: false,
                name: ''
            },

            /**
             * Attributes for integral label.
             *
             * @type Label
             * @name Integral#label
             */
            label: {
                fontSize: 20
            }
            /**#@-*/
        },

        /* special input options */
        input: {
            /**#@+
             * @visprop
             */

            /**
             * Control the attribute "disabled" of the HTML input field.
             *
             * @name disabled
             * @memberOf Input.prototype
             *
             * @type Boolean
             * @default false
             */
            disabled: false,

            /**#@-*/
        },

        /* special intersection point options */
        intersection: {
            /**#@+
             * @visprop
             */

            /**
             * Used in {@link JXG.Intersection}.
             * This flag sets the behaviour of intersection points of e.g.
             * two segments. If true, the intersection is treated as intersection of lines. If false
             * the intersection point exists if the segments intersect setwise.
             *
             * @name Intersection.alwaysIntersect
             * @type Boolean
             * @default true
             */
            alwaysIntersect: true

            /**#@-*/
        },

        /* special label options */
        label: {
            /**#@+
             * @visprop
             */

            visible: 'inherit',
            strokeColor: 'black',
            strokeOpacity: 1,
            highlightStrokeOpacity: 0.666666,
            highlightStrokeColor: 'black',

            fixed: true,

            /**
             * Possible string values for the position of a label for
             * label anchor points are:
             * <ul>
             * <li> 'lft'
             * <li> 'rt'
             * <li> 'top'
             * <li> 'bot'
             * <li> 'ulft'
             * <li> 'urt'
             * <li> 'llft'
             * <li> 'lrt'
             * </ul>
             * This is relevant for non-points: line, circle, curve.
             *
             * The names have been borrowed from <a href="https://www.tug.org/metapost.html">MetaPost</a>.
             *
             * @name Label#position
             * @see Label#offset
             * @type String
             * @default 'urt'
             */
            position: 'urt',

            /**
             *  Label offset from label anchor
             *  The label anchor is determined by JXG.GeometryElement#label.position
             *
             * @name Label#offset
             * @see Label#position
             * @type Array
             * @default [10,10]
             **/
            offset: [10, 10]

            /**#@-*/
        },

        /* special legend options */
        legend: {
            /**
             * @visprop
             */
            style: 'vertical',
            labels: ['1', '2', '3', '4', '5', '6', '7', '8'],
            colors: ['#B02B2C', '#3F4C6B', '#C79810', '#D15600', '#FFFF88', '#C3D9FF', '#4096EE', '#008C00']
            /**#@-*/
        },

        /* special line options */
        line: {
            /**#@+
             * @visprop
             */

            /**
             * Line has an arrow head at the position of its first point or the corresponding
             * intersection with the canvas border.
             *
             * @name Line#firstArrow
             * @see Line#lastArrow
             * @see Line#touchFirstPoint
             * @type Boolean
             * @default false
             */
            firstArrow: false,

            /**
             * Line has an arrow head at the position of its second point or the corresponding
             * intersection with the canvas border.
             *
             * @name Line#lastArrow
             * @see Line#firstArrow
             * @see Line#touchLastPoint
             * @type Boolean
             * @default false
             */
            lastArrow: false,

            /**
             * This number (pixel value) controls where infinite lines end at the canvas border. If zero, the line
             * ends exactly at the border, if negative there is a margin to the inside, if positive the line
             * ends outside of the canvas (which is invisible).
             * @type {Number}
             * @default 0
             */
            margin: 0,

            /**
             * If true, line stretches infinitely in direction of its first point.
             * Otherwise it ends at point1.
             *
             * @name Line#straightFirst
             * @see Line#straightLast
             * @type Boolean
             * @default true
             */
            straightFirst: true,

            /**
             * If true, line stretches infinitely in direction of its second point.
             * Otherwise it ends at point2.
             *
             * @name Line#straightLast
             * @see Line#straightFirst
             * @type Boolean
             * @default true
             */
            straightLast: true,

            fillColor: 'none',               // Important for VML on IE
            highlightFillColor: 'none',  // Important for VML on IE
            strokeColor: '#0000ff',
            highlightStrokeColor: '#888888',
            withTicks: false,

            /**
             * Attributes for first defining point of the line.
             *
             * @type Point
             * @name Line#point1
             */
            point1: {                  // Default values for point1 if created by line
                visible: false,
                withLabel: false,
                fixed: false,
                name: ''
            },

            /**
             * Attributes for second defining point of the line.
             *
             * @type Point
             * @name Line#point2
             */
            point2: {                  // Default values for point2 if created by line
                visible: false,
                withLabel: false,
                fixed: false,
                name: ''
            },

            /**
             * Attributes for ticks of the line.
             *
             * @type Ticks
             * @name Line#ticks
             */
            ticks: {
                drawLabels: true,
                label: {
                    offset: [4, -12 + 3] // This seems to be a good offset for 12 point fonts
                },
                drawZero: false,
                insertTicks: false,
                minTicksDistance: 50,
                minorHeight: 4,          // if <0: full width and height
                majorHeight: -1,         // if <0: full width and height
                minorTicks: 4,
                defaultDistance: 1,
                strokeOpacity: 0.3,
                visible: 'inherit'
            },

            /**
             * Attributes for the line label.
             *
             * @type Label
             * @name Line#label
             */
            label: {
                position: 'llft'
            },

            /**
             * If set to true, the point will snap to a grid defined by
             * {@link JXG.Point#snapSizeX} and {@link JXG.Point#snapSizeY}.
             *
             * @see Point#snapSizeX
             * @see Point#snapSizeY
             * @type Boolean
             * @name Line#snapToGrid
             * @default false
             */
            snapToGrid: false,

            /**
             * Defines together with {@link JXG.Point#snapSizeY} the grid the point snaps on to.
             * The point will only snap on integer multiples to snapSizeX in x and snapSizeY in y direction.
             * If this value is equal to or less than <tt>0</tt>, it will use the grid displayed by the major ticks
             * of the default ticks of the default x axes of the board.
             *
             * @see Point#snapToGrid
             * @see Point#snapSizeY
             * @see JXG.Board#defaultAxes
             * @type Number
             * @name Line#snapSizeX
             * @default 1
             */
            snapSizeX: 1,

            /**
             * Defines together with {@link JXG.Point#snapSizeX} the grid the point snaps on to.
             * The point will only snap on integer multiples to snapSizeX in x and snapSizeY in y direction.
             * If this value is equal to or less than <tt>0</tt>, it will use the grid displayed by the major ticks
             * of the default ticks of the default y axes of the board.
             *
             * @see Point#snapToGrid
             * @see Point#snapSizeX
             * @see Board#defaultAxes
             * @type Number
             * @name Line#snapSizeY
             * @default 1
             */
            snapSizeY: 1,

            /**
             * If set to true and {@link Line#firstArrow} is set to true, the arrow head will just touch
             * the circle line of the start point of the line.
             *
             * @see Line#firstArrow
             * @type Boolean
             * @name Line#touchFirstPoint
             * @default false
             */
            touchFirstPoint: false,

            /**
             * If set to true and {@link Line#lastArrow} is set to true, the arrow head will just touch
             * the circle line of the start point of the line.
             * @see Line#firstArrow
             * @type Boolean
             * @name Line#touchLastPoint
             * @default false
             */
            touchLastPoint: false,

            /**
             * Line endings (linecap) of a straight line.
             * Possible values are:
             * <ul>
             * <li> 'butt',
             * <li> 'round',
             * <li> 'square'.
             * </ul>
             * Not available for VML renderer.
             * [lineCap description]
             * @name Line#lineCap
             * @type {String}
             * @default 'butt'
             */
            lineCap: 'butt'


            /**#@-*/
        },

        /* special options for locus curves */
        locus: {
            /**#@+
             * @visprop
             */

            translateToOrigin: false,
            translateTo10: false,
            stretch: false,
            toOrigin: null,
            to10: null
            /**#@-*/
        },

        /* special options for Msector of 3 points */
        msector: {
            strokeColor: '#000000', // Msector line
            point: {               // Msector point
                visible: false,
                fixed: false,
                withLabel: false,
                name: ''
            }
        },

        /* special options for normal lines */
        normal: {
            /**#@+
             * @visprop
             */

            strokeColor: '#000000', //  normal line

            /**
             * Attributes of helper point of normal.
             *
             * @type Point
             * @name Normal#point
             */
            point: {
                visible: false,
                fixed: false,
                withLabel: false,
                name: ''
            }
            /**#@-*/
        },

        /* special options for orthogonal projection points */
        orthogonalprojection: {
            /**#@+
             * @visprop
             */


            /**#@-*/
        },

        /* special options for parallel lines */
        parallel: {
            /**#@+
             * @visprop
             */

            strokeColor: '#000000', // Parallel line

            /**
             * Attributes of helper point of normal.
             *
             * @type Point
             * @name Parallel#point
             */
            point: {
                visible: false,
                fixed: false,
                withLabel: false,
                name: ''
            },

            label: {
                position: 'llft'
            }
            /**#@-*/
        },

        /* special perpendicular options */
        perpendicular: {
            /**#@+
             * @visprop
             */

            strokeColor: '#000000', // Perpendicular line
            straightFirst: true,
            straightLast: true
            /**#@-*/
        },

        /* special perpendicular options */
        perpendicularsegment: {
            /**#@+
             * @visprop
             */

            strokeColor: '#000000', // Perpendicular segment
            straightFirst: false,
            straightLast: false,
            point: {               // Perpendicular point
                visible: false,
                fixed: true,
                withLabel: false,
                name: ''
            }
            /**#@-*/
        },

        /* special point options */
        point: {
            /**#@+
             * @visprop
             */

            withLabel: true,
            label: {},

            /**
             * This attribute was used to determined the point layout. It was derived from GEONExT and was
             * replaced by {@link Point#face} and {@link Point#size}.
             *
             * @name Point#style
             *
             * @see Point#face
             * @see Point#size
             * @type Number
             * @default 5
             * @deprecated
             */
            style: 5,

            /**
             * There are different point styles which differ in appearance.
             * Posssible values are
             * <table><tr><th>Value</th></tr>
             * <tr><td>cross</td></tr>
             * <tr><td>circle</td></tr>
             * <tr><td>square</td></tr>
             * <tr><td>plus</td></tr>
             * <tr><td>diamond</td></tr>
             * <tr><td>triangleUp</td></tr>
             * <tr><td>triangleDown</td></tr>
             * <tr><td>triangleLeft</td></tr>
             * <tr><td>triangleRight</td></tr>
             * </table>
             *
             * @name Point#face
             *
             * @type string
             * @see Point#setStyle
             * @default circle
             */
            face: 'o',

            /**
             * Size of a point.
             * Means radius resp. half the width of a point (depending on the face).
             *
             * @name Point#size
             *
             * @see Point#face
             * @see Point#setStyle
             * @type number
             * @default 3
             */
            size: 3,

            fillColor: '#ff0000',
            highlightFillColor: '#EEEEEE',
            strokeWidth: 2,
            strokeColor: '#ff0000',
            highlightStrokeColor: '#C3D9FF',

            /**
             * If true, the point size changes on zoom events.
             *
             * @type Boolean
             * @name Point#zoom
             * @default false
             *
             */
            zoom: false,             // Change the point size on zoom

            /**
             * If true, the infobox is shown on mouse over, else not.
             *
             * @name Point#showInfobox
             *
             * @type Boolean
             * @default true
             */
            showInfobox: true,

            /**
             * Truncating rule for the digits in the infobox.
             * <ul>
             * <li>'auto': done automatically by JXG#autoDigits
             * <li>'none': no truncation
             * <li>number: truncate after "number digits" with JXG.toFixed();
             * </ul>
             *
             * @name Point#infoboxDigits
             *
             * @type String, Number
             * @default 'auto'
             */
            infoboxDigits: 'auto',

            draft: false,

            /**
             * List of attractor elements. If the distance of the point is less than
             * attractorDistance the point is made to glider of this element.
             *
             * @name Point#attractors
             *
             * @type array
             * @default empty
             */
            attractors: [],

            /**
             * Unit for attractorDistance and snatchDistance, used for magnetized points and for snapToPoints.
             * Possible values are 'screen' and 'user.
             *
             * @name Point#attractorUnit
             *
             * @see Point#attractorDistance
             * @see Point#snatchDistance
             * @see Point#snapToPoints
             * @see Point#attractors
             * @type string
             * @default 'user'
             */
            attractorUnit: 'user',    // 'screen', 'user'

            /**
             * If the distance of the point to one of its attractors is less
             * than this number the point will be a glider on this
             * attracting element.
             * If set to zero nothing happens.
             *
             * @name Point#attractorDistance
             *
             * @type number
             * @default 0.0
             */
            attractorDistance: 0.0,

            /**
             * If the distance of the point to one of its attractors is at least
             * this number the point will be released from being a glider on the
             * attracting element.
             * If set to zero nothing happens.
             *
             * @name Point#snatchDistance
             *
             * @type number
             * @default 0.0
             */
            snatchDistance: 0.0,

            /**
             * If set to true, the point will snap to a grid defined by
             * {@link Point#snapSizeX} and {@link Point#snapSizeY}.
             *
             * @name Point#snapToGrid
             *
             * @see JXG.Point#snapSizeX
             * @see JXG.Point#snapSizeY
             * @type Boolean
             * @default false
             */
            snapToGrid: false,

            /**
             * Defines together with {@link Point#snapSizeY} the grid the point snaps on to.
             * The point will only snap on integer multiples to snapSizeX in x and snapSizeY in y direction.
             * If this value is equal to or less than <tt>0</tt>, it will use the grid displayed by the major ticks
             * of the default ticks of the default x axes of the board.
             *
             * @name Point#snapSizeX
             *
             * @see Point#snapToGrid
             * @see Point#snapSizeY
             * @see Board#defaultAxes
             * @type Number
             * @default 1
             */
            snapSizeX: 1,

            /**
             * Defines together with {@link Point#snapSizeX} the grid the point snaps on to.
             * The point will only snap on integer multiples to snapSizeX in x and snapSizeY in y direction.
             * If this value is equal to or less than <tt>0</tt>, it will use the grid displayed by the major ticks
             * of the default ticks of the default y axes of the board.
             *
             * @name Point#snapSizeY
             *
             * @see Point#snapToGrid
             * @see Point#snapSizeX
             * @see Board#defaultAxes
             * @type Number
             * @default 1
             */
            snapSizeY: 1,

            /**
             * If set to true, the point will snap to the nearest point in distance of
             * {@link Point#attractorDistance}.
             *
             * @name Point#snapToPoints
             *
             * @see Point#attractorDistance
             * @type Boolean
             * @default false
             */
            snapToPoints: false,

            /**
             * List of elements which are ignored by snapToPoints.
             * @name Point#ignoredSnapToPoints
             *
             * @type array
             * @default empty
             */
            ignoredSnapToPoints: []

            /**#@-*/
        },

        /* special polygon options */
        polygon: {
            /**#@+
             * @visprop
             */

            /**
             * If <tt>true</tt>, moving the mouse over inner points triggers hasPoint.
             *
             * @see JXG.GeometryElement#hasPoint
             * @name Polygon#hasInnerPoints
             * @type Boolean
             * @default false
             */
            hasInnerPoints: false,

            fillColor: '#00FF00',
            highlightFillColor: '#00FF00',
            fillOpacity: 0.3,
            highlightFillOpacity: 0.3,

            /**
             * Is the polygon bordered by lines?
             *
             * @type Boolean
             * @name Polygon#withLines
             * @default true
             */
            withLines: true,

            /**
             * Attributes for the polygon border lines.
             *
             * @type Line
             * @name Polygon#borders
             */
            borders: {
                withLabel: false,
                strokeWidth: 1,
                highlightStrokeWidth: 1,
                // Polygon layer + 1
                layer: 5,
                label: {
                    position: 'top'
                }
            },

            /**
             * Attributes for the polygon vertices.
             *
             * @type Point
             * @name Polygon#vertices
             */
            vertices: {
                layer: 9,
                withLabel: false,
                name: '',
                strokeColor: '#ff0000',
                fillColor: '#ff0000',
                fixed: false
            },

            /**
             * Attributes for the polygon label.
             *
             * @type Label
             * @name Polygon#label
             */
            label: {
                offset: [0, 0]
            }

            /**#@-*/
        },

        /* special prescribed angle options */
        prescribedangle: {
            /**#@+
             * @visprop
             */

            /**
             * Attributes for the helper point of the prescribed angle.
             *
             * @type Point
             * @name PrescribedAngle#anglepoint
             */
            anglepoint: {
                size: 2,
                visible: false,
                withLabel: false
            }

            /**#@-*/
        },

        /* special regular polygon options */
        regularpolygon: {
            /**#@+
             * @visprop
             */

            /**
             * If <tt>true</tt>, moving the mouse over inner points triggers hasPoint.
             * @see JXG.GeometryElement#hasPoint
             *
             * @name RegularPolygon#hasInnerPoints
             * @type Boolean
             * @default false
             */
            hasInnerPoints: false,
            fillColor: '#00FF00',
            highlightFillColor: '#00FF00',
            fillOpacity: 0.3,
            highlightFillOpacity: 0.3,

            /**
             * Is the polygon bordered by lines?
             *
             * @type Boolean
             * @name RegularPolygon#withLines
             * @default true
             */
            withLines: true,

            /**
             * Attributes for the polygon border lines.
             *
             * @type Line
             * @name RegularPolygon#borders
             */
            borders: {
                withLabel: false,
                strokeWidth: 1,
                highlightStrokeWidth: 1,
                // Polygon layer + 1
                layer: 5,
                label: {
                    position: 'top'
                }
            },

            /**
             * Attributes for the polygon vertices.
             *
             * @type Point
             * @name RegularPolygon#vertices
             */
            vertices: {
                layer: 9,
                withLabel: true,
                strokeColor: '#ff0000',
                fillColor: '#ff0000',
                fixed: false
            },

            /**
             * Attributes for the polygon label.
             *
             * @type Label
             * @name Polygon#label
             */
            label: {
                offset: [0, 0]
            }

            /**#@-*/
        },

        /* special options for riemann sums */
        riemannsum: {
            /**#@+
             * @visprop
             */

            withLabel: false,
            fillOpacity: 0.3,
            fillColor: '#ffff00'

            /**#@-*/
        },

        /* special sector options */
        sector: {
            /**#@+
             * @visprop
             */

            fillColor: '#00FF00',
            highlightFillColor: '#00FF00',
            fillOpacity: 0.3,
            highlightFillOpacity: 0.3,
            highlightOnSector: false,
            highlightStrokeWidth: 0,

            /**
             * Attributes for sub-element arc.
             *
             * @type Arc
             * @name Sector#arc
             */
            arc: {
                visible: false,
                fillColor: 'none'
            },

            /**
             * Attributes for helper point radiuspoint.
             *
             * @type Point
             * @name Sector#radiuspoint
             */
            radiuspoint: {
                visible: false,
                withLabel: false
            },

            /**
             * Attributes for helper point center.
             *
             * @type Point
             * @name Sector#center
             */
            center: {
                visible: false,
                withLabel: false
            },

            /**
             * Attributes for helper point anglepoint.
             *
             * @type Point
             * @name Sector#anglepoint
             */
            anglepoint: {
                visible: false,
                withLabel: false
            },

            /**
             * Attributes for the sector label.
             *
             * @type Label
             * @name Sector#label
             */
            label: {
                offset: [0, 0]
            }

            /**#@-*/
        },

        /* special segment options */
        segment: {
            /**#@+
             * @visprop
             */

            label: {
                position: 'top'
            }
            /**#@-*/
        },

        semicircle: {
            /**#@+
             * @visprop
             */

            /**
             * Attributes for center point of the semicircle.
             *
             * @type Point
             * @name Semicircle#midpoint
             */
            midpoint: {
                visible: false,
                withLabel: false,
                fixed: false,
                name: ''
            }

            /**#@-*/
        },

        /* special slider options */
        slider: {
            /**#@+
             * @visprop
             */

            /**
             * The slider only returns integer multiples of this value, e.g. for discrete values set this property to <tt>1</tt>. For
             * continuous results set this to <tt>-1</tt>.
             *
             * @memberOf Slider.prototype
             * @name snapWidth
             * @type Number
             */
            snapWidth: -1,      // -1 = deactivated

            /**
             * The precision of the slider value displayed in the optional text.
             * @memberOf Slider.prototype
             * @name precision
             * @type Number
             * @default 2
             */
            precision: 2,

            firstArrow: false,
            lastArrow: false,

            /**
             * Show slider ticks.
             *
             * @type Boolean
             * @name Slider#withTicks
             * @default true
             */
            withTicks: true,

            /**
             * Show slider label.
             *
             * @type Boolean
             * @name Slider#withLabel
             * @default true
             */
            withLabel: true,

            layer: 9,
            showInfobox: false,
            name: '',
            visible: true,
            strokeColor: '#000000',
            highlightStrokeColor: '#888888',
            fillColor: '#ffffff',
            highlightFillColor: 'none',

            /**
             * Size of slider point.
             *
             * @type Number
             * @name Slider#size
             * @default 6
             * @see Point#size
             */
            size: 6,

            /**
             * Attributes for first (left) helper point defining the slider position.
             *
             * @type Point
             * @name Slider#point1
             */
            point1: {
                needsRegularUpdate: false,
                showInfobox: false,
                withLabel: false,
                visible: false,
                fixed: true,
                name: ''
            },

            /**
             * Attributes for second (right) helper point defining the slider position.
             *
             * @type Point
             * @name Slider#point2
             */
            point2: {
                needsRegularUpdate: false,
                showInfobox: false,
                withLabel: false,
                visible: false,
                fixed: true,
                name: ''
            },

            /**
             * Attributes for the base line of the slider.
             *
             * @type Line
             * @name Slider#baseline
             */
            baseline: {
                needsRegularUpdate: false,
                fixed: true,
                name: '',
                strokeWidth: 1,
                strokeColor: '#000000',
                highlightStrokeColor: '#888888'
            },

            /**
             * Attributes for the ticks of the base line of the slider.
             *
             * @type Ticks
             * @name Slider#ticks
             */
            ticks: {
                needsRegularUpdate: false,
                fixed: true,

                // Label drawing
                drawLabels: false,
                precision: 2,
                includeBoundaries: 1,
                drawZero: true,
                label: {
                    offset: [-4, -14],
                    display: 'internal'
                },

                insertTicks: true,
                minorHeight: 4,         // if <0: full width and height
                majorHeight: 5,        // if <0: full width and height
                minorTicks: 0,
                defaultDistance: 1,
                strokeOpacity: 1,
                strokeWidth: 1,
                tickEndings: [0, 1],
                strokeColor: '#000000',
                visible: 'inherit'

            },

            /**
             * Attributes for the highlighting line of the slider.
             *
             * @type Line
             * @name Slider#highline
             */
            highline: {
                strokeWidth: 3,
                fixed: true,
                name: '',
                strokeColor: '#000000',
                highlightStrokeColor: '#888888'
            },

            /**
             * Attributes for the slider label.
             *
             * @type Label
             * @name Slider#label
             */
            label: {
                strokeColor: '#000000'
            }

            /**#@-*/
        },

        /* special options for slope triangle */
        slopetriangle: {
            /**#@+
             * @visprop
             */

            fillColor: 'red',
            fillOpacity: 0.4,
            highlightFillColor: 'red',
            highlightFillOpacity: 0.3,

            /**
             * Attributes for the gliding helper point.
             *
             * @type Point
             * @name Slopetriangle#glider
             */
            glider: {
                fixed: true,
                visible: false,
                withLabel: false
            },

            /**
             * Attributes for the base line.
             *
             * @type Line
             * @name Slopetriangle#baseline
             */
            baseline: {
                visible: false,
                withLabel: false,
                name: ''
            },

            /**
             * Attributes for the base point.
             *
             * @type Point
             * @name Slopetriangle#basepoint
             */
            basepoint: {
                visible: false,
                withLabel: false,
                name: ''
            },

            /**
             * Attributes for the tangent.
             * The tangent is constructed by slop triangle if the construction
             * is based on a glider, solely.
             *
             * @type Line
             * @name Slopetriangle#tangent
             */
            tangent: {
                visible: false,
                withLabel: false,
                name: ''
            },

            /**
             * Attributes for the top point.
             *
             * @type Point
             * @name Slopetriangle#toppoint
             */
            toppoint: {
                visible: false,
                withLabel: false,
                name: ''
            },

            /**
             * Attributes for the slope triangle label.
             *
             * @type Label
             * @name Slopetriangle#label
             */
            label: {
                visible: true
            }
            /**#@-*/
        },

        /* special options for step functions */
        stepfunction: {
            /**#@+
             * @visprop
             */

            /**#@-*/
        },

        /* special tape measure options */
        tapemeasure: {
            /**#@+
             * @visprop
             */

            strokeColor: '#000000',
            strokeWidth: 2,
            highlightStrokeColor: '#000000',

            /**
             * Show tape measure ticks.
             *
             * @type Boolean
             * @name Tapemeasure#withTicks
             * @default true
             */
            withTicks: true,

            /**
             * Show tape measure label.
             *
             * @type Boolean
             * @name Tapemeasure#withLabel
             * @default true
             */
            withLabel: true,

            /**
             * The precision of the tape measure value displayed in the optional text.
             * @memberOf Tapemeasure.prototype
             * @name precision
             * @type Number
             * @default 2
             */
            precision: 2,

            /**
             * Attributes for first helper point defining the tape measure position.
             *
             * @type Point
             * @name Tapemeasure#point1
             */
            point1: {
                strokeColor: '#000000',
                fillColor: '#ffffff',
                fillOpacity: 0.0,
                highlightFillOpacity: 0.1,
                size: 6,
                snapToPoints: true,
                attractorUnit: 'screen',
                attractorDistance: 20,
                showInfobox: false,
                withLabel: false,
                name: ''
            },

            /**
             * Attributes for second helper point defining the tape measure position.
             *
             * @type Point
             * @name Tapemeasure#point2
             */
            point2: {
                strokeColor: '#000000',
                fillColor: '#ffffff',
                fillOpacity: 0.0,
                highlightFillOpacity: 0.1,
                size: 6,
                snapToPoints: true,
                attractorUnit: 'screen',
                attractorDistance: 20,
                showInfobox: false,
                withLabel: false,
                name: ''
            },

            /**
             * Attributes for the ticks of the tape measure.
             *
             * @type Ticks
             * @name Tapemeasure#ticks
             */
            ticks: {
                drawLabels: false,
                drawZero: true,
                insertTicks: true,
                minorHeight: 8,
                majorHeight: 16,
                minorTicks: 4,
                tickEndings: [0, 1],
                defaultDistance: 0.1,
                strokeOpacity: 1,
                strokeWidth: 1,
                strokeColor: '#000000',
                visible: 'inherit'
            },

            /**
             * Attributes for the tape measure label.
             *
             * @type Label
             * @name Tapemeasure#label
             */
            label: {
                position: 'top'
            }
            /**#@-*/
        },

        /* special text options */
        text: {
            /**#@+
             * @visprop
             */

            /**
             * The font size in pixels.
             *
             * @name fontSize
             * @memberOf Text.prototype
             * @default 12
             * @type Number
             */
            fontSize: 12,

            /**
             * Used to round texts given by a number.
             *
             * @name digits
             * @memberOf Text.prototype
             * @default 2
             * @type Number
             */
            digits: 2,

            /**
             * If set to true, the text is parsed and evaluated.
             * For labels parse==true results in converting names of the form k_a to subscripts.
             * If the text is given by string and parse==true, the string is parsed as
             * JessieCode expression.
             *
             * @name parse
             * @memberOf Text.prototype
             * @default true
             * @type Boolean
             */
            parse: true,

            /**
             * If set to true and caja's sanitizeHTML function can be found it
             * will be used to sanitize text output.
             *
             * @name useCaja
             * @memberOf Text.prototype
             * @default false
             * @type Boolean
             */
            useCaja: false,

            /**
             * If enabled, the text will be handled as label. Intended for internal use.
             *
             * @name isLabel
             * @memberOf Text.prototype
             * @default false
             * @type Boolean
             */
            isLabel: false,

            strokeColor: 'black',
            highlightStrokeColor: 'black',
            highlightStrokeOpacity: 0.666666,

            /**
             * Default CSS properties of the HTML text element.
             * <p>
             * The CSS properties which are set here, are haded over to the style property
             * of the HTML text element. That means, they have higher property than any
             * CSS class.
             * <p>
             * If a property which is set here should be overruled by a CSS class
             * then this property should be removed here.
             * <p>
             * The reason, why this attribute should be kept to its default value at all,
             * is that screen dumps of SVG boards with <tt>board.renderer.dumpToCanvas()</tt>
             * will ignore the font-family if it is set in a CSS class.
             * It has to be set explicitly as style attribute.
             * <p>
             * In summary, the order of priorities from high to low is
             * <ol>
             *  <li> JXG.Options.text.cssStyle
             *  <li> JXG.Options.text.cssDefaultStyle
             *  <li> JXG.Options.text.cssClass
             * </ol>
             * @example
             * If all texts should get its font-family from the default CSS class
             * before initializing the board
             * <pre>
             *   JXG.Options.text.cssDefaultStyle = '';
             * </pre>
             * should be called.
             *
             * @name cssDefaultStyle
             * @memberOf Text.prototype
             * @default  'font-family: Arial, Helvetica, Geneva, sans-serif;'
             * @type String
             * @see JXG.Text#highlightCssDefaultStyle
             * @see JXG.Text#cssStyle
             * @see JXG.Text#highlightCssStyle
             */
            cssDefaultStyle: 'font-family: Arial, Helvetica, Geneva, sans-serif;',

            /**
             * Default CSS properties of the HTML text element in case of highlighting.
             * <p>
             * The CSS properties which are set here, are haded over to the style property
             * of the HTML text element. That means, they have higher property than any
             * CSS class.
             *
             * @name cssDefaultStyle
             * @memberOf Text.prototype
             * @default  'font-family: Arial, Helvetica, Geneva, sans-serif;'
             * @type String
             * @see JXG.Text#cssDefaultStyle
             * @see JXG.Text#cssStyle
             * @see JXG.Text#highlightCssStyle
            */
            highlightCssDefaultStyle: 'font-family: Arial, Helvetica, Geneva, sans-serif;',

            /**
             * CSS properties of the HTML text element.
             * <p>
             * The CSS properties which are set here, are haded over to the style property
             * of the HTML text element. That means, they have higher property than any
             * CSS class.
             *
             * @name cssStyle
             * @memberOf Text.prototype
             * @default  ''
             * @type String
             * @see JXG.Text#cssDefaultStyle
             * @see JXG.Text#highlightCssDefaultStyle
             * @see JXG.Text#highlightCssStyle
            */
            cssStyle: '',

            /**
             * CSS properties of the HTML text element in case of highlighting.
             * <p>
             * The CSS properties which are set here, are haded over to the style property
             * of the HTML text element. That means, they have higher property than any
             * CSS class.
             *
             * @name cssDefaultStyle
             * @memberOf Text.prototype
             * @default  ''
             * @type String
             * @see JXG.Text#cssDefaultStyle
             * @see JXG.Text#highlightCssDefaultStyle
             * @see JXG.Text#cssStyle
            */
            highlightCssStyle: '',

            /**
             * If true the input will be given to ASCIIMathML before rendering.
             *
             * @name useASCIIMathML
             * @memberOf Text.prototype
             * @default false
             * @type Boolean
             */
            useASCIIMathML: false,

            /**
             * If true MathJax will be used to render the input string.
             *
             * @name useMathJax
             * @memberOf Text.prototype
             * @default false
             * @type Boolean
             */
            useMathJax: false,

            /**
             * Determines the rendering method of the text. Possible values
             * include <tt>'html'</tt> and <tt>'internal</tt>.
             *
             * @name display
             * @memberOf Text.prototype
             * @default 'html'
             * @type String
             */
            display: 'html',

            /**
             * Anchor element {@link Point}, {@link Text} or {@link Image} of the text. If it exists, the coordinates of the text are relative
             * to this anchor element.
             *
             * @name anchor
             * @memberOf Text.prototype
             * @default null
             * @type Object
             */
            anchor: null,

            /**
             * The horizontal alignment of the text. Possible values include <tt>'left'</tt>, <tt>'middle'</tt>, and
             * <tt>'right'</tt>.
             *
             * @name anchorX
             * @memberOf Text.prototype
             * @default 'left'
             * @type String
             */
            anchorX: 'left',

            /**
             * The vertical alignment of the text. Possible values include <tt>'top'</tt>, <tt>'middle'</tt>, and
             * <tt>'bottom'</tt>.
             *
             * @name anchorY
             * @memberOf Text.prototype
             * @default 'middle'
             * @type String
             */
            anchorY: 'middle',

            /**
             * CSS class of the text in non-highlighted view.
             *
             * @name cssClass
             * @memberOf Text.prototype
             * @type String
             */
            cssClass: 'JXGtext',

            /**
             * CSS class of the text in highlighted view.
             *
             * @name highlightCssClass
             * @memberOf Text.prototype
             * @type String
             */
            highlightCssClass: 'JXGtext',

            /**
             * Sensitive area for dragging the text.
             * Possible values are 'all', or something else.
             * This may be extended to left, right, ... in the future.
             *
             * @name Text#dragArea
             * @type String
             * @default 'all'
             */
            dragArea: 'all',

            withLabel: false,

            /**
             * Text rotation in degrees.
             * Works for non-zero values only in combination with display=='internal'.
             *
             * @name Text#rotate
             * @type Number
             * @default 0
             */
            rotate: 0,

            visible: true,

            /**
             * Defines together with {@link Text#snapSizeY} the grid the text snaps on to.
             * The text will only snap on integer multiples to snapSizeX in x and snapSizeY in y direction.
             * If this value is equal to or less than <tt>0</tt>, it will use the grid displayed by the major ticks
             * of the default ticks of the default x axes of the board.
             *
             * @name snapSizeX
             * @memberOf Text.prototype
             *
             * @see JXG.Point#snapToGrid
             * @see Text#snapSizeY
             * @see JXG.Board#defaultAxes
             * @type Number
             * @default 1
             */
            snapSizeX: 1,

            /**
             * Defines together with {@link Text#snapSizeX} the grid the text snaps on to.
             * The text will only snap on integer multiples to snapSizeX in x and snapSizeY in y direction.
             * If this value is equal to or less than <tt>0</tt>, it will use the grid displayed by the major ticks
             * of the default ticks of the default y axes of the board.
             *
             * @name snapSizeY
             * @memberOf Text.prototype
             *
             * @see JXG.Point#snapToGrid
             * @see Text#snapSizeX
             * @see JXG.Board#defaultAxes
             * @type Number
             * @default 1
             */
            snapSizeY: 1,

            /**
             * List of attractor elements. If the distance of the text is less than
             * attractorDistance the text is made to glider of this element.
             *
             * @name attractors
             * @memberOf Text.prototype
             * @type array
             * @default empty
             */
            attractors: []

            /**#@-*/
        },

        /* special options for trace curves */
        tracecurve: {
            /**#@+
             * @visprop
             */
            strokeColor: '#000000',
            fillColor: 'none',

            /**
             * The number of evaluated data points.
             * @memberOf Tracecurve.prototype
             * @default 100
             * @name numberPoints
             * @type Number
             */
            numberPoints: 100

            /**#@-*/
        },

        /*special turtle options */
        turtle: {
            /**#@+
             * @visprop
             */

            strokeWidth: 1,
            fillColor: 'none',
            strokeColor: '#000000',

            /**
             * Attributes for the turtle arrow.
             *
             * @type Curve
             * @name Turtle#arrow
             */
            arrow: {
                strokeWidth: 2,
                withLabel: false,
                strokeColor: '#ff0000'
            }
            /**#@-*/
        },

        /**
         * Abbreviations of properties. Setting the shortcut means setting abbreviated properties
         * to the same value.
         * It is used in {@link JXG.GeometryElement#setAttribute} and in
         * the constructor {@link JXG.GeometryElement}.
         * Attention: In Options.js abbreviations are not allowed.
         */
        shortcuts: {
            color: ['strokeColor', 'fillColor'],
            opacity: ['strokeOpacity', 'fillOpacity'],
            highlightColor: ['highlightStrokeColor', 'highlightFillColor'],
            highlightOpacity: ['highlightStrokeOpacity', 'highlightFillOpacity'],
            strokeWidth: ['strokeWidth', 'highlightStrokeWidth']
        }

    };

    /**
     * Holds all possible properties and the according validators for geometry elements. A validator is either a function
     * which takes one parameter and returns true, if the value is valid for the property, or it is false if no validator
     * is required.
     */
    JXG.Validator = (function () {
        var i,
            validatePixel = function (v) {
                return (/^[0-9]+px$/).test(v);
            },
            validateDisplay = function (v) {
                return (v  === 'html' || v === 'internal');
            },
            validateColor = function (v) {
                // for now this should do it...
                return Type.isString(v);
            },
            validatePointFace = function (v) {
                return Type.exists(JXG.normalizePointFace(v));
            },
            validateInteger = function (v) {
                return (Math.abs(v - Math.round(v)) < Mat.eps);
            },
            validatePositiveInteger = function (v) {
                return validateInteger(v) && v > 0;
            },
            validateScreenCoords = function (v) {
                return v.length >= 2 && validateInteger(v[0]) && validateInteger(v[1]);
            },
            validateRenderer = function (v) {
                return (v === 'vml' || v === 'svg' || v === 'canvas' || v === 'no');
            },
            validatePositive = function (v) {
                return v > 0;
            },
            validateNotNegative = function (v) {
                return v >= 0;
            },
            v = {},
            validators = {
                attractorDistance: validateNotNegative,
                color: validateColor,
                defaultDistance: Type.isNumber,
                display: validateDisplay,
                doAdvancedPlot: false,
                draft: false,
                drawLabels: false,
                drawZero: false,
                face: validatePointFace,
                factor: Type.isNumber,
                fillColor: validateColor,
                fillOpacity: Type.isNumber,
                firstArrow: false,
                fontSize: validateInteger,
                dash: validateInteger,
                gridX: Type.isNumber,
                gridY: Type.isNumber,
                hasGrid: false,
                highlightFillColor: validateColor,
                highlightFillOpacity: Type.isNumber,
                highlightStrokeColor: validateColor,
                highlightStrokeOpacity: Type.isNumber,
                insertTicks: false,
                //: validateScreenCoords,
                lastArrow: false,
                majorHeight: validateInteger,
                minorHeight: validateInteger,
                minorTicks: validateNotNegative,
                minTicksDistance: validatePositiveInteger,
                numberPointsHigh: validatePositiveInteger,
                numberPointsLow: validatePositiveInteger,
                opacity: Type.isNumber,
                radius: Type.isNumber,
                RDPsmoothing: false,
                renderer: validateRenderer,
                right: validatePixel,
                showCopyright: false,
                showInfobox: false,
                showNavigation: false,
                size: validateInteger,
                snapSizeX: validatePositive,
                snapSizeY: validatePositive,
                snapWidth: Type.isNumber,
                snapToGrid: false,
                snatchDistance: validateNotNegative,
                straightFirst: false,
                straightLast: false,
                stretch: false,
                strokeColor: validateColor,
                strokeOpacity: Type.isNumber,
                strokeWidth: validateInteger,
                takeFirst: false,
                takeSizeFromFile: false,
                to10: false,
                toOrigin: false,
                translateTo10: false,
                translateToOrigin: false,
                useASCIIMathML: false,
                useDirection: false,
                useMathJax: false,
                withLabel: false,
                withTicks: false,
                zoom: false
            };

        // this seems like a redundant step but it makes sure that
        // all properties in the validator object have lower case names
        // and the validator object is easier to read.
        for (i in validators) {
            if (validators.hasOwnProperty(i)) {
                v[i.toLowerCase()] = validators[i];
            }
        }

        return v;
    }());

    /**
     * All point faces can be defined with more than one name, e.g. a cross faced point can be given
     * by face equal to 'cross' or equal to 'x'. This method maps all possible values to fixed ones to
     * simplify if- and switch-clauses regarding point faces. The translation table is as follows:
     * <table>
     * <tr><th>Input</th><th>Output</th></tr>
     * <tr><td>cross, x</td><td>x</td></tr>
     * <tr><td>circle, o</td><td>o</td></tr>
     * <tr><td>square, []</td><td>[]</td></tr>
     * <tr><td>plus, +</td><td>+</td></tr>
     * <tr><td>diamond, &lt;&gt;</td><td>&lt;&gt;</td></tr>
     * <tr><td>triangleup, a, ^</td><td>A</td></tr>
     * <tr><td>triangledown, v</td><td>v</td></tr>
     * <tr><td>triangleleft, &lt;</td><td>&lt;</td></tr>
     * <tr><td>triangleright, &gt;</td><td>&gt;</td></tr>
     * </table>
     * @param {String} s A string which should determine a valid point face.
     * @returns {String} Returns a normalized string or undefined if the given string is not a valid
     * point face.
     */
    JXG.normalizePointFace = function (s) {
        var map = {
            cross: 'x',
            x: 'x',
            circle: 'o',
            o: 'o',
            square: '[]',
            '[]': '[]',
            plus: '+',
            '+': '+',
            diamond: '<>',
            '<>': '<>',
            triangleup: '^',
            a: '^',
            '^': '^',
            triangledown: 'v',
            v: 'v',
            triangleleft: '<',
            '<': '<',
            triangleright: '>',
            '>': '>'
        };

        return map[s];
    };


    /**
     * Apply the options stored in this object to all objects on the given board.
     * @param {JXG.Board} board The board to which objects the options will be applied.
     */
    JXG.useStandardOptions = function (board) {
        var el, t, p, copyProps,
            o = JXG.Options,
            boardHadGrid = board.hasGrid;

        board.options.grid.hasGrid = o.grid.hasGrid;
        board.options.grid.gridX = o.grid.gridX;
        board.options.grid.gridY = o.grid.gridY;
        board.options.grid.gridColor = o.grid.gridColor;
        board.options.grid.gridOpacity = o.grid.gridOpacity;
        board.options.grid.gridDash = o.grid.gridDash;
        board.options.grid.snapToGrid = o.grid.snapToGrid;
        board.options.grid.snapSizeX = o.grid.SnapSizeX;
        board.options.grid.snapSizeY = o.grid.SnapSizeY;
        board.takeSizeFromFile = o.takeSizeFromFile;

        copyProps = function (p, o) {
            p.visProp.fillcolor = o.fillColor;
            p.visProp.highlightfillcolor = o.highlightFillColor;
            p.visProp.strokecolor = o.strokeColor;
            p.visProp.highlightstrokecolor = o.highlightStrokeColor;
        };

        for (el in board.objects) {
            if (board.objects.hasOwnProperty(el)) {
                p = board.objects[el];
                if (p.elementClass === Const.OBJECT_CLASS_POINT) {
                    copyProps(p, o.point);
                } else if (p.elementClass === Const.OBJECT_CLASS_LINE) {
                    copyProps(p, o.line);

                    for (t = 0; t < p.ticks.length; t++) {
                        p.ticks[t].majorTicks = o.line.ticks.majorTicks;
                        p.ticks[t].minTicksDistance = o.line.ticks.minTicksDistance;
                        p.ticks[t].visProp.minorheight = o.line.ticks.minorHeight;
                        p.ticks[t].visProp.majorheight = o.line.ticks.majorHeight;
                    }
                } else if (p.elementClass === Const.OBJECT_CLASS_CIRCLE) {
                    copyProps(p, o.circle);
                } else if (p.type === Const.OBJECT_TYPE_ANGLE) {
                    copyProps(p, o.angle);
                } else if (p.type === Const.OBJECT_TYPE_ARC) {
                    copyProps(p, o.arc);
                } else if (p.type === Const.OBJECT_TYPE_POLYGON) {
                    copyProps(p, o.polygon);
                } else if (p.type === Const.OBJECT_TYPE_CONIC) {
                    copyProps(p, o.conic);
                } else if (p.type === Const.OBJECT_TYPE_CURVE) {
                    copyProps(p, o.curve);
                } else if (p.type === Const.OBJECT_TYPE_SECTOR) {
                    p.arc.visProp.fillcolor = o.sector.fillColor;
                    p.arc.visProp.highlightfillcolor = o.sector.highlightFillColor;
                    p.arc.visProp.fillopacity = o.sector.fillOpacity;
                    p.arc.visProp.highlightfillopacity = o.sector.highlightFillOpacity;
                }
            }
        }

        board.fullUpdate();
        if (boardHadGrid && !board.hasGrid) {
            board.removeGrids(board);
        } else if (!boardHadGrid && board.hasGrid) {
            board.create('grid', []);
        }
    };

    /**
     * Converts all color values to greyscale and calls useStandardOption to put them onto the board.
     * @param {JXG.Board} board The board to which objects the options will be applied.
     * @see #useStandardOptions
     */
    JXG.useBlackWhiteOptions = function (board) {
        var o = JXG.Options;
        o.point.fillColor = Color.rgb2bw(o.point.fillColor);
        o.point.highlightFillColor = Color.rgb2bw(o.point.highlightFillColor);
        o.point.strokeColor = Color.rgb2bw(o.point.strokeColor);
        o.point.highlightStrokeColor = Color.rgb2bw(o.point.highlightStrokeColor);

        o.line.fillColor = Color.rgb2bw(o.line.fillColor);
        o.line.highlightFillColor = Color.rgb2bw(o.line.highlightFillColor);
        o.line.strokeColor = Color.rgb2bw(o.line.strokeColor);
        o.line.highlightStrokeColor = Color.rgb2bw(o.line.highlightStrokeColor);

        o.circle.fillColor = Color.rgb2bw(o.circle.fillColor);
        o.circle.highlightFillColor = Color.rgb2bw(o.circle.highlightFillColor);
        o.circle.strokeColor = Color.rgb2bw(o.circle.strokeColor);
        o.circle.highlightStrokeColor = Color.rgb2bw(o.circle.highlightStrokeColor);

        o.arc.fillColor = Color.rgb2bw(o.arc.fillColor);
        o.arc.highlightFillColor = Color.rgb2bw(o.arc.highlightFillColor);
        o.arc.strokeColor = Color.rgb2bw(o.arc.strokeColor);
        o.arc.highlightStrokeColor = Color.rgb2bw(o.arc.highlightStrokeColor);

        o.polygon.fillColor = Color.rgb2bw(o.polygon.fillColor);
        o.polygon.highlightFillColor  = Color.rgb2bw(o.polygon.highlightFillColor);

        o.sector.fillColor = Color.rgb2bw(o.sector.fillColor);
        o.sector.highlightFillColor  = Color.rgb2bw(o.sector.highlightFillColor);

        o.curve.strokeColor = Color.rgb2bw(o.curve.strokeColor);
        o.grid.gridColor = Color.rgb2bw(o.grid.gridColor);

        JXG.useStandardOptions(board);
    };

    // needs to be exported
    JXG.Options.normalizePointFace = JXG.normalizePointFace;

    return JXG.Options;
});<|MERGE_RESOLUTION|>--- conflicted
+++ resolved
@@ -1273,11 +1273,7 @@
              */
 
             name: '',                            // By default, do not generate names for axes.
-<<<<<<< HEAD
-            needsRegularUpdate: false,           // Axes only updated after zooming and moving of the origin.
-=======
-            needsRegularUpdate: true,         // Axes only updated after zooming and moving of the origin.
->>>>>>> c21dc6f5
+            needsRegularUpdate: true,            // Axes only updated after zooming and moving of the origin.
             strokeWidth: 1,
             strokeColor: '#666666',
             highlightStrokeWidth: 1,
@@ -1304,12 +1300,8 @@
                     display: 'internal',
                     layer: 9
                 },
-<<<<<<< HEAD
                 visible: 'inherit',
                 needsRegularUpdate: false,
-=======
-                needsRegularUpdate: true,
->>>>>>> c21dc6f5
                 strokeWidth: 1,
                 strokeColor: '#666666',
                 highlightStrokeColor: '#888888',
