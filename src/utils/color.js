/*
    Copyright 2008-2013
        Matthias Ehmann,
        Michael Gerhaeuser,
        Carsten Miller,
        Bianca Valentin,
        Alfred Wassermann,
        Peter Wilfahrt

    This file is part of JSXGraph.

    JSXGraph is free software dual licensed under the GNU LGPL or MIT License.

    You can redistribute it and/or modify it under the terms of the

      * GNU Lesser General Public License as published by
        the Free Software Foundation, either version 3 of the License, or
        (at your option) any later version
      OR
      * MIT License: https://github.com/jsxgraph/jsxgraph/blob/master/LICENSE.MIT

    JSXGraph is distributed in the hope that it will be useful,
    but WITHOUT ANY WARRANTY; without even the implied warranty of
    MERCHANTABILITY or FITNESS FOR A PARTICULAR PURPOSE.  See the
    GNU Lesser General Public License for more details.

    You should have received a copy of the GNU Lesser General Public License and
    the MIT License along with JSXGraph. If not, see <http://www.gnu.org/licenses/>
    and <http://opensource.org/licenses/MIT/>.
 */


/*global JXG: true, define: true*/

/*jslint nomen: true, plusplus: true*/

/* depends:
 jxg
 utils/type
 math/math
 */

/**
 * Functions for color conversions. This was originally based on a class to parse color values by
 * Stoyan Stefanov <sstoo@gmail.com> (see http://www.phpied.com/rgb-color-parser-in-javascript/)
 */

define(['jxg', 'utils/type', 'math/math'], function (JXG, Type, Mat) {

    "use strict";

    // private constants and helper functions

    // simple colors contains string color constants that can be used in various browser
    // in javascript
    var simpleColors = {
            aliceblue: 'f0f8ff',
            antiquewhite: 'faebd7',
            aqua: '00ffff',
            aquamarine: '7fffd4',
            azure: 'f0ffff',
            beige: 'f5f5dc',
            bisque: 'ffe4c4',
            black: '000000',
            blanchedalmond: 'ffebcd',
            blue: '0000ff',
            blueviolet: '8a2be2',
            brown: 'a52a2a',
            burlywood: 'deb887',
            cadetblue: '5f9ea0',
            chartreuse: '7fff00',
            chocolate: 'd2691e',
            coral: 'ff7f50',
            cornflowerblue: '6495ed',
            cornsilk: 'fff8dc',
            crimson: 'dc143c',
            cyan: '00ffff',
            darkblue: '00008b',
            darkcyan: '008b8b',
            darkgoldenrod: 'b8860b',
            darkgray: 'a9a9a9',
            darkgreen: '006400',
            darkkhaki: 'bdb76b',
            darkmagenta: '8b008b',
            darkolivegreen: '556b2f',
            darkorange: 'ff8c00',
            darkorchid: '9932cc',
            darkred: '8b0000',
            darksalmon: 'e9967a',
            darkseagreen: '8fbc8f',
            darkslateblue: '483d8b',
            darkslategray: '2f4f4f',
            darkturquoise: '00ced1',
            darkviolet: '9400d3',
            deeppink: 'ff1493',
            deepskyblue: '00bfff',
            dimgray: '696969',
            dodgerblue: '1e90ff',
            feldspar: 'd19275',
            firebrick: 'b22222',
            floralwhite: 'fffaf0',
            forestgreen: '228b22',
            fuchsia: 'ff00ff',
            gainsboro: 'dcdcdc',
            ghostwhite: 'f8f8ff',
            gold: 'ffd700',
            goldenrod: 'daa520',
            gray: '808080',
            green: '008000',
            greenyellow: 'adff2f',
            honeydew: 'f0fff0',
            hotpink: 'ff69b4',
            indianred : 'cd5c5c',
            indigo : '4b0082',
            ivory: 'fffff0',
            khaki: 'f0e68c',
            lavender: 'e6e6fa',
            lavenderblush: 'fff0f5',
            lawngreen: '7cfc00',
            lemonchiffon: 'fffacd',
            lightblue: 'add8e6',
            lightcoral: 'f08080',
            lightcyan: 'e0ffff',
            lightgoldenrodyellow: 'fafad2',
            lightgrey: 'd3d3d3',
            lightgreen: '90ee90',
            lightpink: 'ffb6c1',
            lightsalmon: 'ffa07a',
            lightseagreen: '20b2aa',
            lightskyblue: '87cefa',
            lightslateblue: '8470ff',
            lightslategray: '778899',
            lightsteelblue: 'b0c4de',
            lightyellow: 'ffffe0',
            lime: '00ff00',
            limegreen: '32cd32',
            linen: 'faf0e6',
            magenta: 'ff00ff',
            maroon: '800000',
            mediumaquamarine: '66cdaa',
            mediumblue: '0000cd',
            mediumorchid: 'ba55d3',
            mediumpurple: '9370d8',
            mediumseagreen: '3cb371',
            mediumslateblue: '7b68ee',
            mediumspringgreen: '00fa9a',
            mediumturquoise: '48d1cc',
            mediumvioletred: 'c71585',
            midnightblue: '191970',
            mintcream: 'f5fffa',
            mistyrose: 'ffe4e1',
            moccasin: 'ffe4b5',
            navajowhite: 'ffdead',
            navy: '000080',
            oldlace: 'fdf5e6',
            olive: '808000',
            olivedrab: '6b8e23',
            orange: 'ffa500',
            orangered: 'ff4500',
            orchid: 'da70d6',
            palegoldenrod: 'eee8aa',
            palegreen: '98fb98',
            paleturquoise: 'afeeee',
            palevioletred: 'd87093',
            papayawhip: 'ffefd5',
            peachpuff: 'ffdab9',
            peru: 'cd853f',
            pink: 'ffc0cb',
            plum: 'dda0dd',
            powderblue: 'b0e0e6',
            purple: '800080',
            red: 'ff0000',
            rosybrown: 'bc8f8f',
            royalblue: '4169e1',
            saddlebrown: '8b4513',
            salmon: 'fa8072',
            sandybrown: 'f4a460',
            seagreen: '2e8b57',
            seashell: 'fff5ee',
            sienna: 'a0522d',
            silver: 'c0c0c0',
            skyblue: '87ceeb',
            slateblue: '6a5acd',
            slategray: '708090',
            snow: 'fffafa',
            springgreen: '00ff7f',
            steelblue: '4682b4',
            tan: 'd2b48c',
            teal: '008080',
            thistle: 'd8bfd8',
            tomato: 'ff6347',
            turquoise: '40e0d0',
            violet: 'ee82ee',
            violetred: 'd02090',
            wheat: 'f5deb3',
            white: 'ffffff',
            whitesmoke: 'f5f5f5',
            yellow: 'ffff00',
            yellowgreen: '9acd32'
        },
        // array of color definition objects
        colorDefs = [{
            re: /^\s*rgba\(\s*(\d{1,3})\s*,\s*(\d{1,3})\s*,\s*(\d{1,3})\s*,\s*([\d\.]{1,3})\s*\)\s*$/,
            example: ['rgba(123, 234, 45, 0.5)', 'rgba(255,234,245,1.0)'],
            process: function (bits) {
                return [
                    parseInt(bits[1], 10),
                    parseInt(bits[2], 10),
                    parseInt(bits[3], 10)
                ];
            }
        }, {
            re: /^\s*rgb\(\s*(\d{1,3})\s*,\s*(\d{1,3})\s*,\s*(\d{1,3})\s*\)\s*$/,
            example: ['rgb(123, 234, 45)', 'rgb(255,234,245)'],
            process: function (bits) {
                return [
                    parseInt(bits[1], 10),
                    parseInt(bits[2], 10),
                    parseInt(bits[3], 10)
                ];
            }
        }, {
            re: /^(\w{2})(\w{2})(\w{2})$/,
            example: ['#00ff00', '336699'],
            process: function (bits) {
                return [
                    parseInt(bits[1], 16),
                    parseInt(bits[2], 16),
                    parseInt(bits[3], 16)
                ];
            }
        }, {
            re: /^(\w{1})(\w{1})(\w{1})$/,
            example: ['#fb0', 'f0f'],
            process: function (bits) {
                return [
                    parseInt(bits[1] + bits[1], 16),
                    parseInt(bits[2] + bits[2], 16),
                    parseInt(bits[3] + bits[3], 16)
                ];
            }
        }];

    /**
     * Converts a valid HTML/CSS color string into a rgb value array. This is the base
     * function for the following wrapper functions which only adjust the output to
     * different flavors like an object, string or hex values.
     * @param {String,Array,Number} color A valid HTML or CSS styled color value, e.g. '#12ab21', '#abc', 'black',
     * or 'rgb(12, 132, 233)'. This can also be an array containing three color values either from 0.0 to 1.0 or
     * from 0 to 255. They will be interpreted as red, green, and blue values. In case this is a number this method
     * expects the parameters ag and ab.
     * @param {Number} ag
     * @param {Number} ab
     * @returns {Array} RGB color values as an array [r, g, b] with values ranging from 0 to 255.
     */
    JXG.rgbParser = function (color, ag, ab) {
        var color_string, channels, re, processor, bits, i,
            r, g, b,
            values = color,
            testFloat;

        if (!Type.exists(color)) {
            return [];
        }

        if (Type.exists(ag) && Type.exists(ab)) {
            values = [color, ag, ab];
        }

        color_string = values;

        testFloat = false;
        if (Type.isArray(color_string)) {
            for (i = 0; i < 3; i++) {
                testFloat = testFloat || /\./.test(values[i].toString());
            }

            for (i = 0; i < 3; i++) {
                testFloat = testFloat && (values[i] >= 0.0) && (values[i] <= 1.0);
            }

            if (testFloat) {
                return [Math.ceil(values[0] * 255), Math.ceil(values[1] * 255), Math.ceil(values[2] * 255)];
            }

            return values;
        }

        if (typeof values === 'string') {
            color_string = values;
        }

        // strip any leading #
        if (color_string.charAt(0) === '#') { // remove # if any
            color_string = color_string.substr(1, 6);
        }

        color_string = color_string.replace(/ /g, '').toLowerCase();

        // before getting into regexps, try simple matches
        // and overwrite the input
        color_string = simpleColors[color_string] || color_string;

        // search through the colorDefs definitions to find a match
        for (i = 0; i < colorDefs.length; i++) {
            re = colorDefs[i].re;
            processor = colorDefs[i].process;
            bits = re.exec(color_string);

            if (bits) {
                channels = processor(bits);
                r = channels[0];
                g = channels[1];
                b = channels[2];
            }

        }

        if (isNaN(r) || isNaN(g) || isNaN(b)) {
            return [];
        }

        // validate/cleanup values
        r = (r < 0 || isNaN(r)) ? 0 : ((r > 255) ? 255 : r);
        g = (g < 0 || isNaN(g)) ? 0 : ((g > 255) ? 255 : g);
        b = (b < 0 || isNaN(b)) ? 0 : ((b > 255) ? 255 : b);

        return [r, g, b];
    };

    /**
     * Converts a valid HTML/CSS color string into a string of the 'rgb(r, g, b)' format.
     * @param {String,Array,Number} color A valid HTML or CSS styled color value, e.g. '#12ab21', '#abc', 'black',
     * or 'rgb(12, 132, 233)'. This can also be an array containing three color values either from 0.0 to 1.0 or
     * from 0 to 255. They will be interpreted as red, green, and blue values. In case this is a number this method
     * expects the parameters ag and ab.
     * @param {Number} ag
     * @param {Number} ab
     * @returns {String} A 'rgb(r, g, b)' formatted string
     */
    JXG.rgb2css = function (color, ag, ab) {
        var r;

        r = JXG.rgbParser(color, ag, ab);

        return 'rgb(' + r[0] + ', ' + r[1] + ', ' + r[2] + ')';
    };

    /**
     * Converts a valid HTML/CSS color string into a HTML rgb string.
     * @param {String,Array,Number} color A valid HTML or CSS styled color value, e.g. '#12ab21', '#abc', 'black',
     * or 'rgb(12, 132, 233)'. This can also be an array containing three color values either from 0.0 to 1.0 or
     * from 0 to 255. They will be interpreted as red, green, and blue values. In case this is a number this method
     * expects the parameters ag and ab.
     * @param {Number} ag
     * @param {Number} ab
     * @returns {String} A '#rrggbb' formatted string
     */
    JXG.rgb2hex = function (color, ag, ab) {
        var r, g, b;

        r = JXG.rgbParser(color, ag, ab);
        g = r[1];
        b = r[2];
        r = r[0];
        r = r.toString(16);
        g = g.toString(16);
        b = b.toString(16);

        if (r.length === 1) {
            r = '0' + r;
        }

        if (g.length === 1) {
            g = '0' + g;
        }

        if (b.length === 1) {
            b = '0' + b;
        }

        return '#' + r + g + b;
    };

    /**
     * Converts a valid HTML/CSS color string from the '#rrggbb' format into the 'rgb(r, g, b)' format.
     * @param {String} hex A valid HTML or CSS styled color value, e.g. '#12ab21', '#abc', or 'black'
     * @deprecated Use {@link JXG#rgb2css} instead.
     * @returns {String} A 'rgb(r, g, b)' formatted string
     */
    JXG.hex2rgb = function (hex) {
<<<<<<< HEAD
        return rgb2css(hex);
=======
        JXG.deprecated('JXG.hex2rgb()', 'JXG.rgb2css()');
        return JXG.rgb2css(hex);
>>>>>>> bc7523ab
    };

    /**
     * Converts HSV color to RGB color.
     * Based on C Code in "Computer Graphics -- Principles and Practice,"
     * Foley et al, 1996, p. 593.
     * See also http://www.efg2.com/Lab/Graphics/Colors/HSV.htm
     * @param {Number} H value between 0 and 360
     * @param {Number} S value between 0.0 (shade of gray) to 1.0 (pure color)
     * @param {Number} V value between 0.0 (black) to 1.0 (white)
     * @return {String} RGB color string
     */
    JXG.hsv2rgb = function (H, S, V) {
        var R, G, B, f, i, hTemp, p, q, t;

        H = ((H % 360.0) + 360.0) % 360;

        if (S === 0) {
            if (isNaN(H) || H < Mat.eps) {
                R = V;
                G = V;
                B = V;
            } else {
                return '#ffffff';
            }
        } else {
            if (H >= 360) {
                hTemp = 0.0;
            } else {
                hTemp = H;
            }

            // h is now IN [0,6)
            hTemp = hTemp / 60;
            // largest integer <= h
            i = Math.floor(hTemp);
            // fractional part of h
            f = hTemp - i;
            p = V * (1.0 - S);
            q = V * (1.0 - (S * f));
            t = V * (1.0 - (S * (1.0 - f)));

            switch (i) {
            case 0:
                R = V;
                G = t;
                B = p;
                break;
            case 1:
                R = q;
                G = V;
                B = p;
                break;
            case 2:
                R = p;
                G = V;
                B = t;
                break;
            case 3:
                R = p;
                G = q;
                B = V;
                break;
            case 4:
                R = t;
                G = p;
                B = V;
                break;
            case 5:
                R = V;
                G = p;
                B = q;
                break;
            }
        }

        R = Math.round(R * 255).toString(16);
        R = (R.length === 2) ? R : ((R.length === 1) ? '0' + R : '00');
        G = Math.round(G * 255).toString(16);
        G = (G.length === 2) ? G : ((G.length === 1) ? '0' + G : '00');
        B = Math.round(B * 255).toString(16);
        B = (B.length === 2) ? B : ((B.length === 1) ? '0' + B : '00');

        return ['#', R, G, B].join('');
    };

    /**
     * Converts a color from the RGB color space into the HSV space. Input can be any valid HTML/CSS color definition.
     * @param {String,Array,Number} color A valid HTML or CSS styled color value, e.g. '#12ab21', '#abc', 'black',
     * or 'rgb(12, 132, 233)'. This can also be an array containing three color values either from 0.0 to 1.0 or
     * from 0 to 255. They will be interpreted as red, green, and blue values. In case this is a number this method
     * expects the parameters ag and ab.
     * @param {Number} ag
     * @param {Number} ab
     * @returns {Array} Contains the h, s, and v value in this order.
     * @see http://zach.in.tu-clausthal.de/teaching/cg1_0708/folien/13_color_3_4up.pdf
     */
    JXG.rgb2hsv = function (color, ag, ab) {
        var r, g, b, fr, fg, fb, fmax, fmin, h, s, v, max, min;

        r = JXG.rgbParser(color, ag, ab);

        g = r[1];
        b = r[2];
        r = r[0];
        fr = r / 255.0;
        fg = g / 255.0;
        fb = b / 255.0;
        max = Math.max(r, g, b);
        min = Math.min(r, g, b);
        fmax = max / 255.0;
        fmin = min / 255.0;

        v = fmax;
        s = 0.0;

        if (v > 0) {
            s = (v - fmin) / v;
        }

        h = 1.0 / (fmax - fmin);

        if (s > 0) {
            if (max === r) {
                h = (fg - fb) * h;
            } else if (max === g) {
                h = 2 + (fb - fr) * h;
            } else {
                h = 4 + (fr - fg) * h;
            }
        }

        h *= 60;

        if (h < 0) {
            h += 360;
        }

        if (max === min) {
            h = 0.0;
        }

        return [h, s, v];
    };


    /**
     * Converts a color from the RGB color space into the LMS space. Input can be any valid HTML/CSS color definition.
     * @param {String,Array,Number} color A valid HTML or CSS styled color value, e.g. '#12ab21', '#abc', 'black',
     * or 'rgb(12, 132, 233)'. This can also be an array containing three color values either from 0.0 to 1.0 or
     * from 0 to 255. They will be interpreted as red, green, and blue values. In case this is a number this method
     * expects the parameters ag and ab.
     * @param {Number} ag
     * @param {Number} ab
     * @returns {Array} Contains the l, m, and s value in this order.
     */
    JXG.rgb2LMS = function (color, ag, ab) {
        var r, g, b, l, m, s, ret,
            // constants
            matrix = [[0.05059983, 0.08585369, 0.00952420],
                [0.01893033, 0.08925308, 0.01370054],
                [0.00292202, 0.00975732, 0.07145979]];

        r = JXG.rgbParser(color, ag, ab);
        g = r[1];
        b = r[2];
        r = r[0];

        // de-gamma
        // Maybe this can be made faster by using a cache
        r = Math.pow(r, 0.476190476);
        g = Math.pow(g, 0.476190476);
        b = Math.pow(b, 0.476190476);

        l = r * matrix[0][0] + g * matrix[0][1] + b * matrix[0][2];
        m = r * matrix[1][0] + g * matrix[1][1] + b * matrix[1][2];
        s = r * matrix[2][0] + g * matrix[2][1] + b * matrix[2][2];

        ret = [l, m, s];
        ret.l = l;
        ret.m = m;
        ret.s = s;

        return ret;
    };

    /**
     * Convert color information from LMS to RGB color space.
     * @param {Number} l
     * @param {Number} m
     * @param {Number} s
     * @returns {Array} Contains the r, g, and b value in this order.
     */
    JXG.LMS2rgb = function (l, m, s) {
        var r, g, b, ret,
            // constants
            matrix = [[30.830854, -29.832659, 1.610474],
                [-6.481468, 17.715578, -2.532642],
                [-0.375690, -1.199062, 14.273846]],

            // re-gamma, inspired by GIMP modules/display-filter-color-blind.c:
            // Copyright (C) 2002-2003 Michael Natterer <mitch@gimp.org>,
            //                         Sven Neumann <sven@gimp.org>,
            //                         Robert Dougherty <bob@vischeck.com> and
            //                         Alex Wade <alex@vischeck.com>
            // This code is an implementation of an algorithm described by Hans Brettel,
            // Francoise Vienot and John Mollon in the Journal of the Optical Society of
            // America V14(10), pg 2647. (See http://vischeck.com/ for more info.)
            lut_lookup = function (value) {
                var offset = 127, step = 64;

                while (step > 0) {
                    if (Math.pow(offset, 0.476190476) > value) {
                        offset -= step;
                    } else {
                        if (Math.pow(offset + 1, 0.476190476) > value) {
                            return offset;
                        }

                        offset += step;
                    }

                    step /= 2;
                }

                /*  the algorithm above can't reach 255  */
                if (offset === 254 && 13.994955247 < value) {
                    return 255;
                }

                return offset;
            };

        // transform back to rgb
        r = l * matrix[0][0] + m * matrix[0][1] + s * matrix[0][2];
        g = l * matrix[1][0] + m * matrix[1][1] + s * matrix[1][2];
        b = l * matrix[2][0] + m * matrix[2][1] + s * matrix[2][2];

        r = lut_lookup(r);
        g = lut_lookup(g);
        b = lut_lookup(b);

        ret = [r, g, b];
        ret.r = r;
        ret.g = g;
        ret.b = b;

        return ret;
    };

    /**
     * Splits a RGBA color value like #112233AA into it's RGB and opacity parts.
     * @param {String} rgba A RGBA color value
     * @returns {Array} An array containing the rgb color value in the first and the opacity in the second field.
     */
    JXG.rgba2rgbo = function (rgba) {
        var opacity;

        if (rgba.length === 9 && rgba.charAt(0) === '#') {
            opacity = parseInt(rgba.substr(7, 2).toUpperCase(), 16) / 255;
            rgba = rgba.substr(0, 7);
        } else {
            opacity = 1;
        }

        return [rgba, opacity];
    };

    /**
     * Generates a RGBA color value like #112233AA from it's RGB and opacity parts.
     * @param {String} rgb A RGB color value.
     * @param {Number} o The desired opacity >=0, <=1.
     * @returns {String} The RGBA color value.
     */
    JXG.rgbo2rgba = function (rgb, o) {
        var rgba;

        if (rgb === 'none') {
            return rgb;
        }

        rgba = Math.round(o * 255).toString(16);
        if (rgba.length === 1) {
            rgba = "0" + rgba;
        }

        return rgb + rgba;
    };

    /**
     * Decolorizes the given color.
     * @param {String} color HTML string containing the HTML color code.
     * @returns {String} Returns a HTML color string
     */
    JXG.rgb2bw = function (color) {
        var x, tmp, arr,
            HexChars = "0123456789ABCDEF";

        if (color === 'none') {
            return color;
        }

        arr = JXG.rgbParser(color);
        x = Math.floor(0.3 * arr[0] + 0.59 * arr[1] + 0.11 * arr[2]);

        // rgbParser and Math.floor ensure that x is 0 <= x <= 255.
        // Bitwise operators can be used.
        /*jslint bitwise: true*/
        tmp = HexChars.charAt((x >> 4) & 0xf) + HexChars.charAt(x & 0xf);

        color = "#" + tmp + tmp + tmp;

        return color;
    };

    /**
     * Converts a color into how a colorblind human approximately would see it.
     * @param {String} color HTML string containing the HTML color code.
     * @param {String} deficiency The type of color blindness. Possible
     * options are <i>protanopia</i>, <i>deuteranopia</i>, and <i>tritanopia</i>.
     * @returns {String} Returns a HTML color string
     */
    JXG.rgb2cb = function (color, deficiency) {
        var rgb, l, m, s, lms, tmp,
            a1, b1, c1, a2, b2, c2,
            inflection,
            HexChars = "0123456789ABCDEF";

        if (color === 'none') {
            return color;
        }

        lms = JXG.rgb2LMS(color);
        l = lms[0];
        m = lms[1];
        s = lms[2];

        deficiency = deficiency.toLowerCase();

        switch (deficiency) {
        case "protanopia":
            a1 = -0.06150039994295001;
            b1 = 0.08277001656812001;
            c1 = -0.013200141220000003;
            a2 = 0.05858939668799999;
            b2 = -0.07934519995360001;
            c2 = 0.013289415272000003;
            inflection = 0.6903216543277437;

            tmp = s / m;

            if (tmp < inflection) {
                l = -(b1 * m + c1 * s) / a1;
            } else {
                l = -(b2 * m + c2 * s) / a2;
            }
            break;
        case "tritanopia":
            a1 = -0.00058973116217;
            b1 = 0.007690316482;
            c1 = -0.01011703519052;
            a2 = 0.025495080838999994;
            b2 = -0.0422740347;
            c2 = 0.017005316784;
            inflection = 0.8349489908460004;

            tmp = m / l;

            if (tmp < inflection) {
                s = -(a1 * l + b1 * m) / c1;
            } else {
                s = -(a2 * l + b2 * m) / c2;
            }
            break;
        default:
            a1 = -0.06150039994295001;
            b1 = 0.08277001656812001;
            c1 = -0.013200141220000003;
            a2 = 0.05858939668799999;
            b2 = -0.07934519995360001;
            c2 = 0.013289415272000003;
            inflection = 0.5763833686400911;

            tmp = s / l;

            if (tmp < inflection) {
                m = -(a1 * l + c1 * s) / b1;
            } else {
                m = -(a2 * l + c2 * s) / b2;
            }
            break;
        }

        rgb = JXG.LMS2rgb(l, m, s);

        // LMS2rgb returns an array of values ranging from 0 to 255 (both included)
        // bitwise operators are safe to use.
        /*jslint bitwise: true*/
        tmp = HexChars.charAt((rgb[0] >> 4) & 0xf) + HexChars.charAt(rgb[0] & 0xf);
        color = "#" + tmp;
        tmp = HexChars.charAt((rgb[1] >> 4) & 0xf) + HexChars.charAt(rgb[1] & 0xf);
        color += tmp;
        tmp = HexChars.charAt((rgb[2] >> 4) & 0xf) + HexChars.charAt(rgb[2] & 0xf);
        color += tmp;

        return color;
    };

    /**
     * Determines highlight color to a given color. Done by reducing (or increasing) the opacity,
     * @param {String} color HTML RGBA string containing the HTML color code.
     * @returns {String} Returns a HTML RGBA color string
     */
    JXG.autoHighlight = function (colstr) {
        var col = JXG.rgba2rgbo(colstr),
            c = col[0],
            opa = col[1];

        if (colstr.charAt(0) === '#') {
            if (opa < 0.3) {
                opa *= 1.8;
            } else {
                opa *= 0.4;
            }

            return JXG.rgbo2rgba(c, opa);
        }

        return colstr;
    };

    return JXG;
});
<|MERGE_RESOLUTION|>--- conflicted
+++ resolved
@@ -1,830 +1,826 @@
-/*
-    Copyright 2008-2013
-        Matthias Ehmann,
-        Michael Gerhaeuser,
-        Carsten Miller,
-        Bianca Valentin,
-        Alfred Wassermann,
-        Peter Wilfahrt
-
-    This file is part of JSXGraph.
-
-    JSXGraph is free software dual licensed under the GNU LGPL or MIT License.
-
-    You can redistribute it and/or modify it under the terms of the
-
-      * GNU Lesser General Public License as published by
-        the Free Software Foundation, either version 3 of the License, or
-        (at your option) any later version
-      OR
-      * MIT License: https://github.com/jsxgraph/jsxgraph/blob/master/LICENSE.MIT
-
-    JSXGraph is distributed in the hope that it will be useful,
-    but WITHOUT ANY WARRANTY; without even the implied warranty of
-    MERCHANTABILITY or FITNESS FOR A PARTICULAR PURPOSE.  See the
-    GNU Lesser General Public License for more details.
-
-    You should have received a copy of the GNU Lesser General Public License and
-    the MIT License along with JSXGraph. If not, see <http://www.gnu.org/licenses/>
-    and <http://opensource.org/licenses/MIT/>.
- */
-
-
-/*global JXG: true, define: true*/
-
-/*jslint nomen: true, plusplus: true*/
-
-/* depends:
- jxg
- utils/type
- math/math
- */
-
-/**
- * Functions for color conversions. This was originally based on a class to parse color values by
- * Stoyan Stefanov <sstoo@gmail.com> (see http://www.phpied.com/rgb-color-parser-in-javascript/)
- */
-
-define(['jxg', 'utils/type', 'math/math'], function (JXG, Type, Mat) {
-
-    "use strict";
-
-    // private constants and helper functions
-
-    // simple colors contains string color constants that can be used in various browser
-    // in javascript
-    var simpleColors = {
-            aliceblue: 'f0f8ff',
-            antiquewhite: 'faebd7',
-            aqua: '00ffff',
-            aquamarine: '7fffd4',
-            azure: 'f0ffff',
-            beige: 'f5f5dc',
-            bisque: 'ffe4c4',
-            black: '000000',
-            blanchedalmond: 'ffebcd',
-            blue: '0000ff',
-            blueviolet: '8a2be2',
-            brown: 'a52a2a',
-            burlywood: 'deb887',
-            cadetblue: '5f9ea0',
-            chartreuse: '7fff00',
-            chocolate: 'd2691e',
-            coral: 'ff7f50',
-            cornflowerblue: '6495ed',
-            cornsilk: 'fff8dc',
-            crimson: 'dc143c',
-            cyan: '00ffff',
-            darkblue: '00008b',
-            darkcyan: '008b8b',
-            darkgoldenrod: 'b8860b',
-            darkgray: 'a9a9a9',
-            darkgreen: '006400',
-            darkkhaki: 'bdb76b',
-            darkmagenta: '8b008b',
-            darkolivegreen: '556b2f',
-            darkorange: 'ff8c00',
-            darkorchid: '9932cc',
-            darkred: '8b0000',
-            darksalmon: 'e9967a',
-            darkseagreen: '8fbc8f',
-            darkslateblue: '483d8b',
-            darkslategray: '2f4f4f',
-            darkturquoise: '00ced1',
-            darkviolet: '9400d3',
-            deeppink: 'ff1493',
-            deepskyblue: '00bfff',
-            dimgray: '696969',
-            dodgerblue: '1e90ff',
-            feldspar: 'd19275',
-            firebrick: 'b22222',
-            floralwhite: 'fffaf0',
-            forestgreen: '228b22',
-            fuchsia: 'ff00ff',
-            gainsboro: 'dcdcdc',
-            ghostwhite: 'f8f8ff',
-            gold: 'ffd700',
-            goldenrod: 'daa520',
-            gray: '808080',
-            green: '008000',
-            greenyellow: 'adff2f',
-            honeydew: 'f0fff0',
-            hotpink: 'ff69b4',
-            indianred : 'cd5c5c',
-            indigo : '4b0082',
-            ivory: 'fffff0',
-            khaki: 'f0e68c',
-            lavender: 'e6e6fa',
-            lavenderblush: 'fff0f5',
-            lawngreen: '7cfc00',
-            lemonchiffon: 'fffacd',
-            lightblue: 'add8e6',
-            lightcoral: 'f08080',
-            lightcyan: 'e0ffff',
-            lightgoldenrodyellow: 'fafad2',
-            lightgrey: 'd3d3d3',
-            lightgreen: '90ee90',
-            lightpink: 'ffb6c1',
-            lightsalmon: 'ffa07a',
-            lightseagreen: '20b2aa',
-            lightskyblue: '87cefa',
-            lightslateblue: '8470ff',
-            lightslategray: '778899',
-            lightsteelblue: 'b0c4de',
-            lightyellow: 'ffffe0',
-            lime: '00ff00',
-            limegreen: '32cd32',
-            linen: 'faf0e6',
-            magenta: 'ff00ff',
-            maroon: '800000',
-            mediumaquamarine: '66cdaa',
-            mediumblue: '0000cd',
-            mediumorchid: 'ba55d3',
-            mediumpurple: '9370d8',
-            mediumseagreen: '3cb371',
-            mediumslateblue: '7b68ee',
-            mediumspringgreen: '00fa9a',
-            mediumturquoise: '48d1cc',
-            mediumvioletred: 'c71585',
-            midnightblue: '191970',
-            mintcream: 'f5fffa',
-            mistyrose: 'ffe4e1',
-            moccasin: 'ffe4b5',
-            navajowhite: 'ffdead',
-            navy: '000080',
-            oldlace: 'fdf5e6',
-            olive: '808000',
-            olivedrab: '6b8e23',
-            orange: 'ffa500',
-            orangered: 'ff4500',
-            orchid: 'da70d6',
-            palegoldenrod: 'eee8aa',
-            palegreen: '98fb98',
-            paleturquoise: 'afeeee',
-            palevioletred: 'd87093',
-            papayawhip: 'ffefd5',
-            peachpuff: 'ffdab9',
-            peru: 'cd853f',
-            pink: 'ffc0cb',
-            plum: 'dda0dd',
-            powderblue: 'b0e0e6',
-            purple: '800080',
-            red: 'ff0000',
-            rosybrown: 'bc8f8f',
-            royalblue: '4169e1',
-            saddlebrown: '8b4513',
-            salmon: 'fa8072',
-            sandybrown: 'f4a460',
-            seagreen: '2e8b57',
-            seashell: 'fff5ee',
-            sienna: 'a0522d',
-            silver: 'c0c0c0',
-            skyblue: '87ceeb',
-            slateblue: '6a5acd',
-            slategray: '708090',
-            snow: 'fffafa',
-            springgreen: '00ff7f',
-            steelblue: '4682b4',
-            tan: 'd2b48c',
-            teal: '008080',
-            thistle: 'd8bfd8',
-            tomato: 'ff6347',
-            turquoise: '40e0d0',
-            violet: 'ee82ee',
-            violetred: 'd02090',
-            wheat: 'f5deb3',
-            white: 'ffffff',
-            whitesmoke: 'f5f5f5',
-            yellow: 'ffff00',
-            yellowgreen: '9acd32'
-        },
-        // array of color definition objects
-        colorDefs = [{
-            re: /^\s*rgba\(\s*(\d{1,3})\s*,\s*(\d{1,3})\s*,\s*(\d{1,3})\s*,\s*([\d\.]{1,3})\s*\)\s*$/,
-            example: ['rgba(123, 234, 45, 0.5)', 'rgba(255,234,245,1.0)'],
-            process: function (bits) {
-                return [
-                    parseInt(bits[1], 10),
-                    parseInt(bits[2], 10),
-                    parseInt(bits[3], 10)
-                ];
-            }
-        }, {
-            re: /^\s*rgb\(\s*(\d{1,3})\s*,\s*(\d{1,3})\s*,\s*(\d{1,3})\s*\)\s*$/,
-            example: ['rgb(123, 234, 45)', 'rgb(255,234,245)'],
-            process: function (bits) {
-                return [
-                    parseInt(bits[1], 10),
-                    parseInt(bits[2], 10),
-                    parseInt(bits[3], 10)
-                ];
-            }
-        }, {
-            re: /^(\w{2})(\w{2})(\w{2})$/,
-            example: ['#00ff00', '336699'],
-            process: function (bits) {
-                return [
-                    parseInt(bits[1], 16),
-                    parseInt(bits[2], 16),
-                    parseInt(bits[3], 16)
-                ];
-            }
-        }, {
-            re: /^(\w{1})(\w{1})(\w{1})$/,
-            example: ['#fb0', 'f0f'],
-            process: function (bits) {
-                return [
-                    parseInt(bits[1] + bits[1], 16),
-                    parseInt(bits[2] + bits[2], 16),
-                    parseInt(bits[3] + bits[3], 16)
-                ];
-            }
-        }];
-
-    /**
-     * Converts a valid HTML/CSS color string into a rgb value array. This is the base
-     * function for the following wrapper functions which only adjust the output to
-     * different flavors like an object, string or hex values.
-     * @param {String,Array,Number} color A valid HTML or CSS styled color value, e.g. '#12ab21', '#abc', 'black',
-     * or 'rgb(12, 132, 233)'. This can also be an array containing three color values either from 0.0 to 1.0 or
-     * from 0 to 255. They will be interpreted as red, green, and blue values. In case this is a number this method
-     * expects the parameters ag and ab.
-     * @param {Number} ag
-     * @param {Number} ab
-     * @returns {Array} RGB color values as an array [r, g, b] with values ranging from 0 to 255.
-     */
-    JXG.rgbParser = function (color, ag, ab) {
-        var color_string, channels, re, processor, bits, i,
-            r, g, b,
-            values = color,
-            testFloat;
-
-        if (!Type.exists(color)) {
-            return [];
-        }
-
-        if (Type.exists(ag) && Type.exists(ab)) {
-            values = [color, ag, ab];
-        }
-
-        color_string = values;
-
-        testFloat = false;
-        if (Type.isArray(color_string)) {
-            for (i = 0; i < 3; i++) {
-                testFloat = testFloat || /\./.test(values[i].toString());
-            }
-
-            for (i = 0; i < 3; i++) {
-                testFloat = testFloat && (values[i] >= 0.0) && (values[i] <= 1.0);
-            }
-
-            if (testFloat) {
-                return [Math.ceil(values[0] * 255), Math.ceil(values[1] * 255), Math.ceil(values[2] * 255)];
-            }
-
-            return values;
-        }
-
-        if (typeof values === 'string') {
-            color_string = values;
-        }
-
-        // strip any leading #
-        if (color_string.charAt(0) === '#') { // remove # if any
-            color_string = color_string.substr(1, 6);
-        }
-
-        color_string = color_string.replace(/ /g, '').toLowerCase();
-
-        // before getting into regexps, try simple matches
-        // and overwrite the input
-        color_string = simpleColors[color_string] || color_string;
-
-        // search through the colorDefs definitions to find a match
-        for (i = 0; i < colorDefs.length; i++) {
-            re = colorDefs[i].re;
-            processor = colorDefs[i].process;
-            bits = re.exec(color_string);
-
-            if (bits) {
-                channels = processor(bits);
-                r = channels[0];
-                g = channels[1];
-                b = channels[2];
-            }
-
-        }
-
-        if (isNaN(r) || isNaN(g) || isNaN(b)) {
-            return [];
-        }
-
-        // validate/cleanup values
-        r = (r < 0 || isNaN(r)) ? 0 : ((r > 255) ? 255 : r);
-        g = (g < 0 || isNaN(g)) ? 0 : ((g > 255) ? 255 : g);
-        b = (b < 0 || isNaN(b)) ? 0 : ((b > 255) ? 255 : b);
-
-        return [r, g, b];
-    };
-
-    /**
-     * Converts a valid HTML/CSS color string into a string of the 'rgb(r, g, b)' format.
-     * @param {String,Array,Number} color A valid HTML or CSS styled color value, e.g. '#12ab21', '#abc', 'black',
-     * or 'rgb(12, 132, 233)'. This can also be an array containing three color values either from 0.0 to 1.0 or
-     * from 0 to 255. They will be interpreted as red, green, and blue values. In case this is a number this method
-     * expects the parameters ag and ab.
-     * @param {Number} ag
-     * @param {Number} ab
-     * @returns {String} A 'rgb(r, g, b)' formatted string
-     */
-    JXG.rgb2css = function (color, ag, ab) {
-        var r;
-
-        r = JXG.rgbParser(color, ag, ab);
-
-        return 'rgb(' + r[0] + ', ' + r[1] + ', ' + r[2] + ')';
-    };
-
-    /**
-     * Converts a valid HTML/CSS color string into a HTML rgb string.
-     * @param {String,Array,Number} color A valid HTML or CSS styled color value, e.g. '#12ab21', '#abc', 'black',
-     * or 'rgb(12, 132, 233)'. This can also be an array containing three color values either from 0.0 to 1.0 or
-     * from 0 to 255. They will be interpreted as red, green, and blue values. In case this is a number this method
-     * expects the parameters ag and ab.
-     * @param {Number} ag
-     * @param {Number} ab
-     * @returns {String} A '#rrggbb' formatted string
-     */
-    JXG.rgb2hex = function (color, ag, ab) {
-        var r, g, b;
-
-        r = JXG.rgbParser(color, ag, ab);
-        g = r[1];
-        b = r[2];
-        r = r[0];
-        r = r.toString(16);
-        g = g.toString(16);
-        b = b.toString(16);
-
-        if (r.length === 1) {
-            r = '0' + r;
-        }
-
-        if (g.length === 1) {
-            g = '0' + g;
-        }
-
-        if (b.length === 1) {
-            b = '0' + b;
-        }
-
-        return '#' + r + g + b;
-    };
-
-    /**
-     * Converts a valid HTML/CSS color string from the '#rrggbb' format into the 'rgb(r, g, b)' format.
-     * @param {String} hex A valid HTML or CSS styled color value, e.g. '#12ab21', '#abc', or 'black'
-     * @deprecated Use {@link JXG#rgb2css} instead.
-     * @returns {String} A 'rgb(r, g, b)' formatted string
-     */
-    JXG.hex2rgb = function (hex) {
-<<<<<<< HEAD
-        return rgb2css(hex);
-=======
-        JXG.deprecated('JXG.hex2rgb()', 'JXG.rgb2css()');
-        return JXG.rgb2css(hex);
->>>>>>> bc7523ab
-    };
-
-    /**
-     * Converts HSV color to RGB color.
-     * Based on C Code in "Computer Graphics -- Principles and Practice,"
-     * Foley et al, 1996, p. 593.
-     * See also http://www.efg2.com/Lab/Graphics/Colors/HSV.htm
-     * @param {Number} H value between 0 and 360
-     * @param {Number} S value between 0.0 (shade of gray) to 1.0 (pure color)
-     * @param {Number} V value between 0.0 (black) to 1.0 (white)
-     * @return {String} RGB color string
-     */
-    JXG.hsv2rgb = function (H, S, V) {
-        var R, G, B, f, i, hTemp, p, q, t;
-
-        H = ((H % 360.0) + 360.0) % 360;
-
-        if (S === 0) {
-            if (isNaN(H) || H < Mat.eps) {
-                R = V;
-                G = V;
-                B = V;
-            } else {
-                return '#ffffff';
-            }
-        } else {
-            if (H >= 360) {
-                hTemp = 0.0;
-            } else {
-                hTemp = H;
-            }
-
-            // h is now IN [0,6)
-            hTemp = hTemp / 60;
-            // largest integer <= h
-            i = Math.floor(hTemp);
-            // fractional part of h
-            f = hTemp - i;
-            p = V * (1.0 - S);
-            q = V * (1.0 - (S * f));
-            t = V * (1.0 - (S * (1.0 - f)));
-
-            switch (i) {
-            case 0:
-                R = V;
-                G = t;
-                B = p;
-                break;
-            case 1:
-                R = q;
-                G = V;
-                B = p;
-                break;
-            case 2:
-                R = p;
-                G = V;
-                B = t;
-                break;
-            case 3:
-                R = p;
-                G = q;
-                B = V;
-                break;
-            case 4:
-                R = t;
-                G = p;
-                B = V;
-                break;
-            case 5:
-                R = V;
-                G = p;
-                B = q;
-                break;
-            }
-        }
-
-        R = Math.round(R * 255).toString(16);
-        R = (R.length === 2) ? R : ((R.length === 1) ? '0' + R : '00');
-        G = Math.round(G * 255).toString(16);
-        G = (G.length === 2) ? G : ((G.length === 1) ? '0' + G : '00');
-        B = Math.round(B * 255).toString(16);
-        B = (B.length === 2) ? B : ((B.length === 1) ? '0' + B : '00');
-
-        return ['#', R, G, B].join('');
-    };
-
-    /**
-     * Converts a color from the RGB color space into the HSV space. Input can be any valid HTML/CSS color definition.
-     * @param {String,Array,Number} color A valid HTML or CSS styled color value, e.g. '#12ab21', '#abc', 'black',
-     * or 'rgb(12, 132, 233)'. This can also be an array containing three color values either from 0.0 to 1.0 or
-     * from 0 to 255. They will be interpreted as red, green, and blue values. In case this is a number this method
-     * expects the parameters ag and ab.
-     * @param {Number} ag
-     * @param {Number} ab
-     * @returns {Array} Contains the h, s, and v value in this order.
-     * @see http://zach.in.tu-clausthal.de/teaching/cg1_0708/folien/13_color_3_4up.pdf
-     */
-    JXG.rgb2hsv = function (color, ag, ab) {
-        var r, g, b, fr, fg, fb, fmax, fmin, h, s, v, max, min;
-
-        r = JXG.rgbParser(color, ag, ab);
-
-        g = r[1];
-        b = r[2];
-        r = r[0];
-        fr = r / 255.0;
-        fg = g / 255.0;
-        fb = b / 255.0;
-        max = Math.max(r, g, b);
-        min = Math.min(r, g, b);
-        fmax = max / 255.0;
-        fmin = min / 255.0;
-
-        v = fmax;
-        s = 0.0;
-
-        if (v > 0) {
-            s = (v - fmin) / v;
-        }
-
-        h = 1.0 / (fmax - fmin);
-
-        if (s > 0) {
-            if (max === r) {
-                h = (fg - fb) * h;
-            } else if (max === g) {
-                h = 2 + (fb - fr) * h;
-            } else {
-                h = 4 + (fr - fg) * h;
-            }
-        }
-
-        h *= 60;
-
-        if (h < 0) {
-            h += 360;
-        }
-
-        if (max === min) {
-            h = 0.0;
-        }
-
-        return [h, s, v];
-    };
-
-
-    /**
-     * Converts a color from the RGB color space into the LMS space. Input can be any valid HTML/CSS color definition.
-     * @param {String,Array,Number} color A valid HTML or CSS styled color value, e.g. '#12ab21', '#abc', 'black',
-     * or 'rgb(12, 132, 233)'. This can also be an array containing three color values either from 0.0 to 1.0 or
-     * from 0 to 255. They will be interpreted as red, green, and blue values. In case this is a number this method
-     * expects the parameters ag and ab.
-     * @param {Number} ag
-     * @param {Number} ab
-     * @returns {Array} Contains the l, m, and s value in this order.
-     */
-    JXG.rgb2LMS = function (color, ag, ab) {
-        var r, g, b, l, m, s, ret,
-            // constants
-            matrix = [[0.05059983, 0.08585369, 0.00952420],
-                [0.01893033, 0.08925308, 0.01370054],
-                [0.00292202, 0.00975732, 0.07145979]];
-
-        r = JXG.rgbParser(color, ag, ab);
-        g = r[1];
-        b = r[2];
-        r = r[0];
-
-        // de-gamma
-        // Maybe this can be made faster by using a cache
-        r = Math.pow(r, 0.476190476);
-        g = Math.pow(g, 0.476190476);
-        b = Math.pow(b, 0.476190476);
-
-        l = r * matrix[0][0] + g * matrix[0][1] + b * matrix[0][2];
-        m = r * matrix[1][0] + g * matrix[1][1] + b * matrix[1][2];
-        s = r * matrix[2][0] + g * matrix[2][1] + b * matrix[2][2];
-
-        ret = [l, m, s];
-        ret.l = l;
-        ret.m = m;
-        ret.s = s;
-
-        return ret;
-    };
-
-    /**
-     * Convert color information from LMS to RGB color space.
-     * @param {Number} l
-     * @param {Number} m
-     * @param {Number} s
-     * @returns {Array} Contains the r, g, and b value in this order.
-     */
-    JXG.LMS2rgb = function (l, m, s) {
-        var r, g, b, ret,
-            // constants
-            matrix = [[30.830854, -29.832659, 1.610474],
-                [-6.481468, 17.715578, -2.532642],
-                [-0.375690, -1.199062, 14.273846]],
-
-            // re-gamma, inspired by GIMP modules/display-filter-color-blind.c:
-            // Copyright (C) 2002-2003 Michael Natterer <mitch@gimp.org>,
-            //                         Sven Neumann <sven@gimp.org>,
-            //                         Robert Dougherty <bob@vischeck.com> and
-            //                         Alex Wade <alex@vischeck.com>
-            // This code is an implementation of an algorithm described by Hans Brettel,
-            // Francoise Vienot and John Mollon in the Journal of the Optical Society of
-            // America V14(10), pg 2647. (See http://vischeck.com/ for more info.)
-            lut_lookup = function (value) {
-                var offset = 127, step = 64;
-
-                while (step > 0) {
-                    if (Math.pow(offset, 0.476190476) > value) {
-                        offset -= step;
-                    } else {
-                        if (Math.pow(offset + 1, 0.476190476) > value) {
-                            return offset;
-                        }
-
-                        offset += step;
-                    }
-
-                    step /= 2;
-                }
-
-                /*  the algorithm above can't reach 255  */
-                if (offset === 254 && 13.994955247 < value) {
-                    return 255;
-                }
-
-                return offset;
-            };
-
-        // transform back to rgb
-        r = l * matrix[0][0] + m * matrix[0][1] + s * matrix[0][2];
-        g = l * matrix[1][0] + m * matrix[1][1] + s * matrix[1][2];
-        b = l * matrix[2][0] + m * matrix[2][1] + s * matrix[2][2];
-
-        r = lut_lookup(r);
-        g = lut_lookup(g);
-        b = lut_lookup(b);
-
-        ret = [r, g, b];
-        ret.r = r;
-        ret.g = g;
-        ret.b = b;
-
-        return ret;
-    };
-
-    /**
-     * Splits a RGBA color value like #112233AA into it's RGB and opacity parts.
-     * @param {String} rgba A RGBA color value
-     * @returns {Array} An array containing the rgb color value in the first and the opacity in the second field.
-     */
-    JXG.rgba2rgbo = function (rgba) {
-        var opacity;
-
-        if (rgba.length === 9 && rgba.charAt(0) === '#') {
-            opacity = parseInt(rgba.substr(7, 2).toUpperCase(), 16) / 255;
-            rgba = rgba.substr(0, 7);
-        } else {
-            opacity = 1;
-        }
-
-        return [rgba, opacity];
-    };
-
-    /**
-     * Generates a RGBA color value like #112233AA from it's RGB and opacity parts.
-     * @param {String} rgb A RGB color value.
-     * @param {Number} o The desired opacity >=0, <=1.
-     * @returns {String} The RGBA color value.
-     */
-    JXG.rgbo2rgba = function (rgb, o) {
-        var rgba;
-
-        if (rgb === 'none') {
-            return rgb;
-        }
-
-        rgba = Math.round(o * 255).toString(16);
-        if (rgba.length === 1) {
-            rgba = "0" + rgba;
-        }
-
-        return rgb + rgba;
-    };
-
-    /**
-     * Decolorizes the given color.
-     * @param {String} color HTML string containing the HTML color code.
-     * @returns {String} Returns a HTML color string
-     */
-    JXG.rgb2bw = function (color) {
-        var x, tmp, arr,
-            HexChars = "0123456789ABCDEF";
-
-        if (color === 'none') {
-            return color;
-        }
-
-        arr = JXG.rgbParser(color);
-        x = Math.floor(0.3 * arr[0] + 0.59 * arr[1] + 0.11 * arr[2]);
-
-        // rgbParser and Math.floor ensure that x is 0 <= x <= 255.
-        // Bitwise operators can be used.
-        /*jslint bitwise: true*/
-        tmp = HexChars.charAt((x >> 4) & 0xf) + HexChars.charAt(x & 0xf);
-
-        color = "#" + tmp + tmp + tmp;
-
-        return color;
-    };
-
-    /**
-     * Converts a color into how a colorblind human approximately would see it.
-     * @param {String} color HTML string containing the HTML color code.
-     * @param {String} deficiency The type of color blindness. Possible
-     * options are <i>protanopia</i>, <i>deuteranopia</i>, and <i>tritanopia</i>.
-     * @returns {String} Returns a HTML color string
-     */
-    JXG.rgb2cb = function (color, deficiency) {
-        var rgb, l, m, s, lms, tmp,
-            a1, b1, c1, a2, b2, c2,
-            inflection,
-            HexChars = "0123456789ABCDEF";
-
-        if (color === 'none') {
-            return color;
-        }
-
-        lms = JXG.rgb2LMS(color);
-        l = lms[0];
-        m = lms[1];
-        s = lms[2];
-
-        deficiency = deficiency.toLowerCase();
-
-        switch (deficiency) {
-        case "protanopia":
-            a1 = -0.06150039994295001;
-            b1 = 0.08277001656812001;
-            c1 = -0.013200141220000003;
-            a2 = 0.05858939668799999;
-            b2 = -0.07934519995360001;
-            c2 = 0.013289415272000003;
-            inflection = 0.6903216543277437;
-
-            tmp = s / m;
-
-            if (tmp < inflection) {
-                l = -(b1 * m + c1 * s) / a1;
-            } else {
-                l = -(b2 * m + c2 * s) / a2;
-            }
-            break;
-        case "tritanopia":
-            a1 = -0.00058973116217;
-            b1 = 0.007690316482;
-            c1 = -0.01011703519052;
-            a2 = 0.025495080838999994;
-            b2 = -0.0422740347;
-            c2 = 0.017005316784;
-            inflection = 0.8349489908460004;
-
-            tmp = m / l;
-
-            if (tmp < inflection) {
-                s = -(a1 * l + b1 * m) / c1;
-            } else {
-                s = -(a2 * l + b2 * m) / c2;
-            }
-            break;
-        default:
-            a1 = -0.06150039994295001;
-            b1 = 0.08277001656812001;
-            c1 = -0.013200141220000003;
-            a2 = 0.05858939668799999;
-            b2 = -0.07934519995360001;
-            c2 = 0.013289415272000003;
-            inflection = 0.5763833686400911;
-
-            tmp = s / l;
-
-            if (tmp < inflection) {
-                m = -(a1 * l + c1 * s) / b1;
-            } else {
-                m = -(a2 * l + c2 * s) / b2;
-            }
-            break;
-        }
-
-        rgb = JXG.LMS2rgb(l, m, s);
-
-        // LMS2rgb returns an array of values ranging from 0 to 255 (both included)
-        // bitwise operators are safe to use.
-        /*jslint bitwise: true*/
-        tmp = HexChars.charAt((rgb[0] >> 4) & 0xf) + HexChars.charAt(rgb[0] & 0xf);
-        color = "#" + tmp;
-        tmp = HexChars.charAt((rgb[1] >> 4) & 0xf) + HexChars.charAt(rgb[1] & 0xf);
-        color += tmp;
-        tmp = HexChars.charAt((rgb[2] >> 4) & 0xf) + HexChars.charAt(rgb[2] & 0xf);
-        color += tmp;
-
-        return color;
-    };
-
-    /**
-     * Determines highlight color to a given color. Done by reducing (or increasing) the opacity,
-     * @param {String} color HTML RGBA string containing the HTML color code.
-     * @returns {String} Returns a HTML RGBA color string
-     */
-    JXG.autoHighlight = function (colstr) {
-        var col = JXG.rgba2rgbo(colstr),
-            c = col[0],
-            opa = col[1];
-
-        if (colstr.charAt(0) === '#') {
-            if (opa < 0.3) {
-                opa *= 1.8;
-            } else {
-                opa *= 0.4;
-            }
-
-            return JXG.rgbo2rgba(c, opa);
-        }
-
-        return colstr;
-    };
-
-    return JXG;
-});
+/*
+    Copyright 2008-2013
+        Matthias Ehmann,
+        Michael Gerhaeuser,
+        Carsten Miller,
+        Bianca Valentin,
+        Alfred Wassermann,
+        Peter Wilfahrt
+
+    This file is part of JSXGraph.
+
+    JSXGraph is free software dual licensed under the GNU LGPL or MIT License.
+
+    You can redistribute it and/or modify it under the terms of the
+
+      * GNU Lesser General Public License as published by
+        the Free Software Foundation, either version 3 of the License, or
+        (at your option) any later version
+      OR
+      * MIT License: https://github.com/jsxgraph/jsxgraph/blob/master/LICENSE.MIT
+
+    JSXGraph is distributed in the hope that it will be useful,
+    but WITHOUT ANY WARRANTY; without even the implied warranty of
+    MERCHANTABILITY or FITNESS FOR A PARTICULAR PURPOSE.  See the
+    GNU Lesser General Public License for more details.
+
+    You should have received a copy of the GNU Lesser General Public License and
+    the MIT License along with JSXGraph. If not, see <http://www.gnu.org/licenses/>
+    and <http://opensource.org/licenses/MIT/>.
+ */
+
+
+/*global JXG: true, define: true*/
+
+/*jslint nomen: true, plusplus: true*/
+
+/* depends:
+ jxg
+ utils/type
+ math/math
+ */
+
+/**
+ * Functions for color conversions. This was originally based on a class to parse color values by
+ * Stoyan Stefanov <sstoo@gmail.com> (see http://www.phpied.com/rgb-color-parser-in-javascript/)
+ */
+
+define(['jxg', 'utils/type', 'math/math'], function (JXG, Type, Mat) {
+
+    "use strict";
+
+    // private constants and helper functions
+
+    // simple colors contains string color constants that can be used in various browser
+    // in javascript
+    var simpleColors = {
+            aliceblue: 'f0f8ff',
+            antiquewhite: 'faebd7',
+            aqua: '00ffff',
+            aquamarine: '7fffd4',
+            azure: 'f0ffff',
+            beige: 'f5f5dc',
+            bisque: 'ffe4c4',
+            black: '000000',
+            blanchedalmond: 'ffebcd',
+            blue: '0000ff',
+            blueviolet: '8a2be2',
+            brown: 'a52a2a',
+            burlywood: 'deb887',
+            cadetblue: '5f9ea0',
+            chartreuse: '7fff00',
+            chocolate: 'd2691e',
+            coral: 'ff7f50',
+            cornflowerblue: '6495ed',
+            cornsilk: 'fff8dc',
+            crimson: 'dc143c',
+            cyan: '00ffff',
+            darkblue: '00008b',
+            darkcyan: '008b8b',
+            darkgoldenrod: 'b8860b',
+            darkgray: 'a9a9a9',
+            darkgreen: '006400',
+            darkkhaki: 'bdb76b',
+            darkmagenta: '8b008b',
+            darkolivegreen: '556b2f',
+            darkorange: 'ff8c00',
+            darkorchid: '9932cc',
+            darkred: '8b0000',
+            darksalmon: 'e9967a',
+            darkseagreen: '8fbc8f',
+            darkslateblue: '483d8b',
+            darkslategray: '2f4f4f',
+            darkturquoise: '00ced1',
+            darkviolet: '9400d3',
+            deeppink: 'ff1493',
+            deepskyblue: '00bfff',
+            dimgray: '696969',
+            dodgerblue: '1e90ff',
+            feldspar: 'd19275',
+            firebrick: 'b22222',
+            floralwhite: 'fffaf0',
+            forestgreen: '228b22',
+            fuchsia: 'ff00ff',
+            gainsboro: 'dcdcdc',
+            ghostwhite: 'f8f8ff',
+            gold: 'ffd700',
+            goldenrod: 'daa520',
+            gray: '808080',
+            green: '008000',
+            greenyellow: 'adff2f',
+            honeydew: 'f0fff0',
+            hotpink: 'ff69b4',
+            indianred : 'cd5c5c',
+            indigo : '4b0082',
+            ivory: 'fffff0',
+            khaki: 'f0e68c',
+            lavender: 'e6e6fa',
+            lavenderblush: 'fff0f5',
+            lawngreen: '7cfc00',
+            lemonchiffon: 'fffacd',
+            lightblue: 'add8e6',
+            lightcoral: 'f08080',
+            lightcyan: 'e0ffff',
+            lightgoldenrodyellow: 'fafad2',
+            lightgrey: 'd3d3d3',
+            lightgreen: '90ee90',
+            lightpink: 'ffb6c1',
+            lightsalmon: 'ffa07a',
+            lightseagreen: '20b2aa',
+            lightskyblue: '87cefa',
+            lightslateblue: '8470ff',
+            lightslategray: '778899',
+            lightsteelblue: 'b0c4de',
+            lightyellow: 'ffffe0',
+            lime: '00ff00',
+            limegreen: '32cd32',
+            linen: 'faf0e6',
+            magenta: 'ff00ff',
+            maroon: '800000',
+            mediumaquamarine: '66cdaa',
+            mediumblue: '0000cd',
+            mediumorchid: 'ba55d3',
+            mediumpurple: '9370d8',
+            mediumseagreen: '3cb371',
+            mediumslateblue: '7b68ee',
+            mediumspringgreen: '00fa9a',
+            mediumturquoise: '48d1cc',
+            mediumvioletred: 'c71585',
+            midnightblue: '191970',
+            mintcream: 'f5fffa',
+            mistyrose: 'ffe4e1',
+            moccasin: 'ffe4b5',
+            navajowhite: 'ffdead',
+            navy: '000080',
+            oldlace: 'fdf5e6',
+            olive: '808000',
+            olivedrab: '6b8e23',
+            orange: 'ffa500',
+            orangered: 'ff4500',
+            orchid: 'da70d6',
+            palegoldenrod: 'eee8aa',
+            palegreen: '98fb98',
+            paleturquoise: 'afeeee',
+            palevioletred: 'd87093',
+            papayawhip: 'ffefd5',
+            peachpuff: 'ffdab9',
+            peru: 'cd853f',
+            pink: 'ffc0cb',
+            plum: 'dda0dd',
+            powderblue: 'b0e0e6',
+            purple: '800080',
+            red: 'ff0000',
+            rosybrown: 'bc8f8f',
+            royalblue: '4169e1',
+            saddlebrown: '8b4513',
+            salmon: 'fa8072',
+            sandybrown: 'f4a460',
+            seagreen: '2e8b57',
+            seashell: 'fff5ee',
+            sienna: 'a0522d',
+            silver: 'c0c0c0',
+            skyblue: '87ceeb',
+            slateblue: '6a5acd',
+            slategray: '708090',
+            snow: 'fffafa',
+            springgreen: '00ff7f',
+            steelblue: '4682b4',
+            tan: 'd2b48c',
+            teal: '008080',
+            thistle: 'd8bfd8',
+            tomato: 'ff6347',
+            turquoise: '40e0d0',
+            violet: 'ee82ee',
+            violetred: 'd02090',
+            wheat: 'f5deb3',
+            white: 'ffffff',
+            whitesmoke: 'f5f5f5',
+            yellow: 'ffff00',
+            yellowgreen: '9acd32'
+        },
+        // array of color definition objects
+        colorDefs = [{
+            re: /^\s*rgba\(\s*(\d{1,3})\s*,\s*(\d{1,3})\s*,\s*(\d{1,3})\s*,\s*([\d\.]{1,3})\s*\)\s*$/,
+            example: ['rgba(123, 234, 45, 0.5)', 'rgba(255,234,245,1.0)'],
+            process: function (bits) {
+                return [
+                    parseInt(bits[1], 10),
+                    parseInt(bits[2], 10),
+                    parseInt(bits[3], 10)
+                ];
+            }
+        }, {
+            re: /^\s*rgb\(\s*(\d{1,3})\s*,\s*(\d{1,3})\s*,\s*(\d{1,3})\s*\)\s*$/,
+            example: ['rgb(123, 234, 45)', 'rgb(255,234,245)'],
+            process: function (bits) {
+                return [
+                    parseInt(bits[1], 10),
+                    parseInt(bits[2], 10),
+                    parseInt(bits[3], 10)
+                ];
+            }
+        }, {
+            re: /^(\w{2})(\w{2})(\w{2})$/,
+            example: ['#00ff00', '336699'],
+            process: function (bits) {
+                return [
+                    parseInt(bits[1], 16),
+                    parseInt(bits[2], 16),
+                    parseInt(bits[3], 16)
+                ];
+            }
+        }, {
+            re: /^(\w{1})(\w{1})(\w{1})$/,
+            example: ['#fb0', 'f0f'],
+            process: function (bits) {
+                return [
+                    parseInt(bits[1] + bits[1], 16),
+                    parseInt(bits[2] + bits[2], 16),
+                    parseInt(bits[3] + bits[3], 16)
+                ];
+            }
+        }];
+
+    /**
+     * Converts a valid HTML/CSS color string into a rgb value array. This is the base
+     * function for the following wrapper functions which only adjust the output to
+     * different flavors like an object, string or hex values.
+     * @param {String,Array,Number} color A valid HTML or CSS styled color value, e.g. '#12ab21', '#abc', 'black',
+     * or 'rgb(12, 132, 233)'. This can also be an array containing three color values either from 0.0 to 1.0 or
+     * from 0 to 255. They will be interpreted as red, green, and blue values. In case this is a number this method
+     * expects the parameters ag and ab.
+     * @param {Number} ag
+     * @param {Number} ab
+     * @returns {Array} RGB color values as an array [r, g, b] with values ranging from 0 to 255.
+     */
+    JXG.rgbParser = function (color, ag, ab) {
+        var color_string, channels, re, processor, bits, i,
+            r, g, b,
+            values = color,
+            testFloat;
+
+        if (!Type.exists(color)) {
+            return [];
+        }
+
+        if (Type.exists(ag) && Type.exists(ab)) {
+            values = [color, ag, ab];
+        }
+
+        color_string = values;
+
+        testFloat = false;
+        if (Type.isArray(color_string)) {
+            for (i = 0; i < 3; i++) {
+                testFloat = testFloat || /\./.test(values[i].toString());
+            }
+
+            for (i = 0; i < 3; i++) {
+                testFloat = testFloat && (values[i] >= 0.0) && (values[i] <= 1.0);
+            }
+
+            if (testFloat) {
+                return [Math.ceil(values[0] * 255), Math.ceil(values[1] * 255), Math.ceil(values[2] * 255)];
+            }
+
+            return values;
+        }
+
+        if (typeof values === 'string') {
+            color_string = values;
+        }
+
+        // strip any leading #
+        if (color_string.charAt(0) === '#') { // remove # if any
+            color_string = color_string.substr(1, 6);
+        }
+
+        color_string = color_string.replace(/ /g, '').toLowerCase();
+
+        // before getting into regexps, try simple matches
+        // and overwrite the input
+        color_string = simpleColors[color_string] || color_string;
+
+        // search through the colorDefs definitions to find a match
+        for (i = 0; i < colorDefs.length; i++) {
+            re = colorDefs[i].re;
+            processor = colorDefs[i].process;
+            bits = re.exec(color_string);
+
+            if (bits) {
+                channels = processor(bits);
+                r = channels[0];
+                g = channels[1];
+                b = channels[2];
+            }
+
+        }
+
+        if (isNaN(r) || isNaN(g) || isNaN(b)) {
+            return [];
+        }
+
+        // validate/cleanup values
+        r = (r < 0 || isNaN(r)) ? 0 : ((r > 255) ? 255 : r);
+        g = (g < 0 || isNaN(g)) ? 0 : ((g > 255) ? 255 : g);
+        b = (b < 0 || isNaN(b)) ? 0 : ((b > 255) ? 255 : b);
+
+        return [r, g, b];
+    };
+
+    /**
+     * Converts a valid HTML/CSS color string into a string of the 'rgb(r, g, b)' format.
+     * @param {String,Array,Number} color A valid HTML or CSS styled color value, e.g. '#12ab21', '#abc', 'black',
+     * or 'rgb(12, 132, 233)'. This can also be an array containing three color values either from 0.0 to 1.0 or
+     * from 0 to 255. They will be interpreted as red, green, and blue values. In case this is a number this method
+     * expects the parameters ag and ab.
+     * @param {Number} ag
+     * @param {Number} ab
+     * @returns {String} A 'rgb(r, g, b)' formatted string
+     */
+    JXG.rgb2css = function (color, ag, ab) {
+        var r;
+
+        r = JXG.rgbParser(color, ag, ab);
+
+        return 'rgb(' + r[0] + ', ' + r[1] + ', ' + r[2] + ')';
+    };
+
+    /**
+     * Converts a valid HTML/CSS color string into a HTML rgb string.
+     * @param {String,Array,Number} color A valid HTML or CSS styled color value, e.g. '#12ab21', '#abc', 'black',
+     * or 'rgb(12, 132, 233)'. This can also be an array containing three color values either from 0.0 to 1.0 or
+     * from 0 to 255. They will be interpreted as red, green, and blue values. In case this is a number this method
+     * expects the parameters ag and ab.
+     * @param {Number} ag
+     * @param {Number} ab
+     * @returns {String} A '#rrggbb' formatted string
+     */
+    JXG.rgb2hex = function (color, ag, ab) {
+        var r, g, b;
+
+        r = JXG.rgbParser(color, ag, ab);
+        g = r[1];
+        b = r[2];
+        r = r[0];
+        r = r.toString(16);
+        g = g.toString(16);
+        b = b.toString(16);
+
+        if (r.length === 1) {
+            r = '0' + r;
+        }
+
+        if (g.length === 1) {
+            g = '0' + g;
+        }
+
+        if (b.length === 1) {
+            b = '0' + b;
+        }
+
+        return '#' + r + g + b;
+    };
+
+    /**
+     * Converts a valid HTML/CSS color string from the '#rrggbb' format into the 'rgb(r, g, b)' format.
+     * @param {String} hex A valid HTML or CSS styled color value, e.g. '#12ab21', '#abc', or 'black'
+     * @deprecated Use {@link JXG#rgb2css} instead.
+     * @returns {String} A 'rgb(r, g, b)' formatted string
+     */
+    JXG.hex2rgb = function (hex) {
+        JXG.deprecated('JXG.hex2rgb()', 'JXG.rgb2css()');
+        return JXG.rgb2css(hex);
+    };
+
+    /**
+     * Converts HSV color to RGB color.
+     * Based on C Code in "Computer Graphics -- Principles and Practice,"
+     * Foley et al, 1996, p. 593.
+     * See also http://www.efg2.com/Lab/Graphics/Colors/HSV.htm
+     * @param {Number} H value between 0 and 360
+     * @param {Number} S value between 0.0 (shade of gray) to 1.0 (pure color)
+     * @param {Number} V value between 0.0 (black) to 1.0 (white)
+     * @return {String} RGB color string
+     */
+    JXG.hsv2rgb = function (H, S, V) {
+        var R, G, B, f, i, hTemp, p, q, t;
+
+        H = ((H % 360.0) + 360.0) % 360;
+
+        if (S === 0) {
+            if (isNaN(H) || H < Mat.eps) {
+                R = V;
+                G = V;
+                B = V;
+            } else {
+                return '#ffffff';
+            }
+        } else {
+            if (H >= 360) {
+                hTemp = 0.0;
+            } else {
+                hTemp = H;
+            }
+
+            // h is now IN [0,6)
+            hTemp = hTemp / 60;
+            // largest integer <= h
+            i = Math.floor(hTemp);
+            // fractional part of h
+            f = hTemp - i;
+            p = V * (1.0 - S);
+            q = V * (1.0 - (S * f));
+            t = V * (1.0 - (S * (1.0 - f)));
+
+            switch (i) {
+            case 0:
+                R = V;
+                G = t;
+                B = p;
+                break;
+            case 1:
+                R = q;
+                G = V;
+                B = p;
+                break;
+            case 2:
+                R = p;
+                G = V;
+                B = t;
+                break;
+            case 3:
+                R = p;
+                G = q;
+                B = V;
+                break;
+            case 4:
+                R = t;
+                G = p;
+                B = V;
+                break;
+            case 5:
+                R = V;
+                G = p;
+                B = q;
+                break;
+            }
+        }
+
+        R = Math.round(R * 255).toString(16);
+        R = (R.length === 2) ? R : ((R.length === 1) ? '0' + R : '00');
+        G = Math.round(G * 255).toString(16);
+        G = (G.length === 2) ? G : ((G.length === 1) ? '0' + G : '00');
+        B = Math.round(B * 255).toString(16);
+        B = (B.length === 2) ? B : ((B.length === 1) ? '0' + B : '00');
+
+        return ['#', R, G, B].join('');
+    };
+
+    /**
+     * Converts a color from the RGB color space into the HSV space. Input can be any valid HTML/CSS color definition.
+     * @param {String,Array,Number} color A valid HTML or CSS styled color value, e.g. '#12ab21', '#abc', 'black',
+     * or 'rgb(12, 132, 233)'. This can also be an array containing three color values either from 0.0 to 1.0 or
+     * from 0 to 255. They will be interpreted as red, green, and blue values. In case this is a number this method
+     * expects the parameters ag and ab.
+     * @param {Number} ag
+     * @param {Number} ab
+     * @returns {Array} Contains the h, s, and v value in this order.
+     * @see http://zach.in.tu-clausthal.de/teaching/cg1_0708/folien/13_color_3_4up.pdf
+     */
+    JXG.rgb2hsv = function (color, ag, ab) {
+        var r, g, b, fr, fg, fb, fmax, fmin, h, s, v, max, min;
+
+        r = JXG.rgbParser(color, ag, ab);
+
+        g = r[1];
+        b = r[2];
+        r = r[0];
+        fr = r / 255.0;
+        fg = g / 255.0;
+        fb = b / 255.0;
+        max = Math.max(r, g, b);
+        min = Math.min(r, g, b);
+        fmax = max / 255.0;
+        fmin = min / 255.0;
+
+        v = fmax;
+        s = 0.0;
+
+        if (v > 0) {
+            s = (v - fmin) / v;
+        }
+
+        h = 1.0 / (fmax - fmin);
+
+        if (s > 0) {
+            if (max === r) {
+                h = (fg - fb) * h;
+            } else if (max === g) {
+                h = 2 + (fb - fr) * h;
+            } else {
+                h = 4 + (fr - fg) * h;
+            }
+        }
+
+        h *= 60;
+
+        if (h < 0) {
+            h += 360;
+        }
+
+        if (max === min) {
+            h = 0.0;
+        }
+
+        return [h, s, v];
+    };
+
+
+    /**
+     * Converts a color from the RGB color space into the LMS space. Input can be any valid HTML/CSS color definition.
+     * @param {String,Array,Number} color A valid HTML or CSS styled color value, e.g. '#12ab21', '#abc', 'black',
+     * or 'rgb(12, 132, 233)'. This can also be an array containing three color values either from 0.0 to 1.0 or
+     * from 0 to 255. They will be interpreted as red, green, and blue values. In case this is a number this method
+     * expects the parameters ag and ab.
+     * @param {Number} ag
+     * @param {Number} ab
+     * @returns {Array} Contains the l, m, and s value in this order.
+     */
+    JXG.rgb2LMS = function (color, ag, ab) {
+        var r, g, b, l, m, s, ret,
+            // constants
+            matrix = [[0.05059983, 0.08585369, 0.00952420],
+                [0.01893033, 0.08925308, 0.01370054],
+                [0.00292202, 0.00975732, 0.07145979]];
+
+        r = JXG.rgbParser(color, ag, ab);
+        g = r[1];
+        b = r[2];
+        r = r[0];
+
+        // de-gamma
+        // Maybe this can be made faster by using a cache
+        r = Math.pow(r, 0.476190476);
+        g = Math.pow(g, 0.476190476);
+        b = Math.pow(b, 0.476190476);
+
+        l = r * matrix[0][0] + g * matrix[0][1] + b * matrix[0][2];
+        m = r * matrix[1][0] + g * matrix[1][1] + b * matrix[1][2];
+        s = r * matrix[2][0] + g * matrix[2][1] + b * matrix[2][2];
+
+        ret = [l, m, s];
+        ret.l = l;
+        ret.m = m;
+        ret.s = s;
+
+        return ret;
+    };
+
+    /**
+     * Convert color information from LMS to RGB color space.
+     * @param {Number} l
+     * @param {Number} m
+     * @param {Number} s
+     * @returns {Array} Contains the r, g, and b value in this order.
+     */
+    JXG.LMS2rgb = function (l, m, s) {
+        var r, g, b, ret,
+            // constants
+            matrix = [[30.830854, -29.832659, 1.610474],
+                [-6.481468, 17.715578, -2.532642],
+                [-0.375690, -1.199062, 14.273846]],
+
+            // re-gamma, inspired by GIMP modules/display-filter-color-blind.c:
+            // Copyright (C) 2002-2003 Michael Natterer <mitch@gimp.org>,
+            //                         Sven Neumann <sven@gimp.org>,
+            //                         Robert Dougherty <bob@vischeck.com> and
+            //                         Alex Wade <alex@vischeck.com>
+            // This code is an implementation of an algorithm described by Hans Brettel,
+            // Francoise Vienot and John Mollon in the Journal of the Optical Society of
+            // America V14(10), pg 2647. (See http://vischeck.com/ for more info.)
+            lut_lookup = function (value) {
+                var offset = 127, step = 64;
+
+                while (step > 0) {
+                    if (Math.pow(offset, 0.476190476) > value) {
+                        offset -= step;
+                    } else {
+                        if (Math.pow(offset + 1, 0.476190476) > value) {
+                            return offset;
+                        }
+
+                        offset += step;
+                    }
+
+                    step /= 2;
+                }
+
+                /*  the algorithm above can't reach 255  */
+                if (offset === 254 && 13.994955247 < value) {
+                    return 255;
+                }
+
+                return offset;
+            };
+
+        // transform back to rgb
+        r = l * matrix[0][0] + m * matrix[0][1] + s * matrix[0][2];
+        g = l * matrix[1][0] + m * matrix[1][1] + s * matrix[1][2];
+        b = l * matrix[2][0] + m * matrix[2][1] + s * matrix[2][2];
+
+        r = lut_lookup(r);
+        g = lut_lookup(g);
+        b = lut_lookup(b);
+
+        ret = [r, g, b];
+        ret.r = r;
+        ret.g = g;
+        ret.b = b;
+
+        return ret;
+    };
+
+    /**
+     * Splits a RGBA color value like #112233AA into it's RGB and opacity parts.
+     * @param {String} rgba A RGBA color value
+     * @returns {Array} An array containing the rgb color value in the first and the opacity in the second field.
+     */
+    JXG.rgba2rgbo = function (rgba) {
+        var opacity;
+
+        if (rgba.length === 9 && rgba.charAt(0) === '#') {
+            opacity = parseInt(rgba.substr(7, 2).toUpperCase(), 16) / 255;
+            rgba = rgba.substr(0, 7);
+        } else {
+            opacity = 1;
+        }
+
+        return [rgba, opacity];
+    };
+
+    /**
+     * Generates a RGBA color value like #112233AA from it's RGB and opacity parts.
+     * @param {String} rgb A RGB color value.
+     * @param {Number} o The desired opacity >=0, <=1.
+     * @returns {String} The RGBA color value.
+     */
+    JXG.rgbo2rgba = function (rgb, o) {
+        var rgba;
+
+        if (rgb === 'none') {
+            return rgb;
+        }
+
+        rgba = Math.round(o * 255).toString(16);
+        if (rgba.length === 1) {
+            rgba = "0" + rgba;
+        }
+
+        return rgb + rgba;
+    };
+
+    /**
+     * Decolorizes the given color.
+     * @param {String} color HTML string containing the HTML color code.
+     * @returns {String} Returns a HTML color string
+     */
+    JXG.rgb2bw = function (color) {
+        var x, tmp, arr,
+            HexChars = "0123456789ABCDEF";
+
+        if (color === 'none') {
+            return color;
+        }
+
+        arr = JXG.rgbParser(color);
+        x = Math.floor(0.3 * arr[0] + 0.59 * arr[1] + 0.11 * arr[2]);
+
+        // rgbParser and Math.floor ensure that x is 0 <= x <= 255.
+        // Bitwise operators can be used.
+        /*jslint bitwise: true*/
+        tmp = HexChars.charAt((x >> 4) & 0xf) + HexChars.charAt(x & 0xf);
+
+        color = "#" + tmp + tmp + tmp;
+
+        return color;
+    };
+
+    /**
+     * Converts a color into how a colorblind human approximately would see it.
+     * @param {String} color HTML string containing the HTML color code.
+     * @param {String} deficiency The type of color blindness. Possible
+     * options are <i>protanopia</i>, <i>deuteranopia</i>, and <i>tritanopia</i>.
+     * @returns {String} Returns a HTML color string
+     */
+    JXG.rgb2cb = function (color, deficiency) {
+        var rgb, l, m, s, lms, tmp,
+            a1, b1, c1, a2, b2, c2,
+            inflection,
+            HexChars = "0123456789ABCDEF";
+
+        if (color === 'none') {
+            return color;
+        }
+
+        lms = JXG.rgb2LMS(color);
+        l = lms[0];
+        m = lms[1];
+        s = lms[2];
+
+        deficiency = deficiency.toLowerCase();
+
+        switch (deficiency) {
+        case "protanopia":
+            a1 = -0.06150039994295001;
+            b1 = 0.08277001656812001;
+            c1 = -0.013200141220000003;
+            a2 = 0.05858939668799999;
+            b2 = -0.07934519995360001;
+            c2 = 0.013289415272000003;
+            inflection = 0.6903216543277437;
+
+            tmp = s / m;
+
+            if (tmp < inflection) {
+                l = -(b1 * m + c1 * s) / a1;
+            } else {
+                l = -(b2 * m + c2 * s) / a2;
+            }
+            break;
+        case "tritanopia":
+            a1 = -0.00058973116217;
+            b1 = 0.007690316482;
+            c1 = -0.01011703519052;
+            a2 = 0.025495080838999994;
+            b2 = -0.0422740347;
+            c2 = 0.017005316784;
+            inflection = 0.8349489908460004;
+
+            tmp = m / l;
+
+            if (tmp < inflection) {
+                s = -(a1 * l + b1 * m) / c1;
+            } else {
+                s = -(a2 * l + b2 * m) / c2;
+            }
+            break;
+        default:
+            a1 = -0.06150039994295001;
+            b1 = 0.08277001656812001;
+            c1 = -0.013200141220000003;
+            a2 = 0.05858939668799999;
+            b2 = -0.07934519995360001;
+            c2 = 0.013289415272000003;
+            inflection = 0.5763833686400911;
+
+            tmp = s / l;
+
+            if (tmp < inflection) {
+                m = -(a1 * l + c1 * s) / b1;
+            } else {
+                m = -(a2 * l + c2 * s) / b2;
+            }
+            break;
+        }
+
+        rgb = JXG.LMS2rgb(l, m, s);
+
+        // LMS2rgb returns an array of values ranging from 0 to 255 (both included)
+        // bitwise operators are safe to use.
+        /*jslint bitwise: true*/
+        tmp = HexChars.charAt((rgb[0] >> 4) & 0xf) + HexChars.charAt(rgb[0] & 0xf);
+        color = "#" + tmp;
+        tmp = HexChars.charAt((rgb[1] >> 4) & 0xf) + HexChars.charAt(rgb[1] & 0xf);
+        color += tmp;
+        tmp = HexChars.charAt((rgb[2] >> 4) & 0xf) + HexChars.charAt(rgb[2] & 0xf);
+        color += tmp;
+
+        return color;
+    };
+
+    /**
+     * Determines highlight color to a given color. Done by reducing (or increasing) the opacity,
+     * @param {String} color HTML RGBA string containing the HTML color code.
+     * @returns {String} Returns a HTML RGBA color string
+     */
+    JXG.autoHighlight = function (colstr) {
+        var col = JXG.rgba2rgbo(colstr),
+            c = col[0],
+            opa = col[1];
+
+        if (colstr.charAt(0) === '#') {
+            if (opa < 0.3) {
+                opa *= 1.8;
+            } else {
+                opa *= 0.4;
+            }
+
+            return JXG.rgbo2rgba(c, opa);
+        }
+
+        return colstr;
+    };
+
+    return JXG;
+});